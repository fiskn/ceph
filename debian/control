--- conflicted
+++ resolved
@@ -117,13 +117,8 @@
  .
  This package contains debugging symbols for libcrush.
 
-<<<<<<< HEAD
-Package: libcrush1-dev
-Architecture: i386 amd64
-=======
 Package: libcrush-dev
-Architecture: any
->>>>>>> 3fb4fd86
+Architecture: i386 amd64
 Section: libdevel
 Depends: ${shlibs:Depends}, ${misc:Depends}, libcrush1 (= ${binary:Version})
 Description: CRUSH mapping algorithm (development files)
@@ -165,13 +160,8 @@
  .
  This package contains debugging symbols for librados.
 
-<<<<<<< HEAD
-Package: librados2-dev
-Architecture: i386 amd64
-=======
 Package: librados-dev
-Architecture: any
->>>>>>> 3fb4fd86
+Architecture: i386 amd64
 Section: libdevel
 Depends: ${shlibs:Depends}, ${misc:Depends}, librados2 (= ${binary:Version})
 Description: RADOS distributed object store client library (development files)
@@ -206,13 +196,8 @@
  .
  This package contains debugging symbols for librbd1.
 
-<<<<<<< HEAD
-Package: librbd1-dev
-Architecture: i386 amd64
-=======
 Package: librbd-dev
-Architecture: any
->>>>>>> 3fb4fd86
+Architecture: i386 amd64
 Section: libdevel
 Depends: ${shlibs:Depends}, ${misc:Depends}, librbd1 (= ${binary:Version})
 Description: RADOS block device client library (development files)
@@ -249,13 +234,8 @@
  .
  This package contains debugging symbols for libceph1.
 
-<<<<<<< HEAD
-Package: libceph1-dev
-Architecture: i386 amd64
-=======
 Package: libceph-dev
-Architecture: any
->>>>>>> 3fb4fd86
+Architecture: i386 amd64
 Section: libdevel
 Depends: ${shlibs:Depends}, ${misc:Depends}, libceph1 (= ${binary:Version})
 Description: Ceph distributed file system client library (development files)
