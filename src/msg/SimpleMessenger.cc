// -*- mode:C++; tab-width:8; c-basic-offset:2; indent-tabs-mode:t -*- 
// vim: ts=8 sw=2 smarttab
/*
 * Ceph - scalable distributed file system
 *
 * Copyright (C) 2004-2006 Sage Weil <sage@newdream.net>
 *
 * This is free software; you can redistribute it and/or
 * modify it under the terms of the GNU Lesser General Public
 * License version 2.1, as published by the Free Software 
 * Foundation.  See file COPYING.
 * 
 */

#include "SimpleMessenger.h"

#include <errno.h>
#include <sys/types.h>
#include <sys/stat.h>
#include <fcntl.h>
#include <sys/socket.h>
#include <netinet/tcp.h>
#include <sys/uio.h>
#include <limits.h>
#include <sys/user.h>

#include "common/config.h"

#include "messages/MGenericMessage.h"

#include <netdb.h>

#include <iostream>
#include <fstream>

#include "common/Timer.h"
#include "common/errno.h"
#include "common/safe_io.h"
#include "common/signal.h"

#define DOUT_SUBSYS ms
#undef dout_prefix
#define dout_prefix _prefix(messenger)
static ostream& _prefix(SimpleMessenger *messenger) {
  return *_dout << "-- " << messenger->ms_addr << " ";
}


#include "tcp.cc"

/********************************************
 * Accepter
 */

int SimpleMessenger::Accepter::bind(uint64_t nonce, entity_addr_t &bind_addr, int avoid_port1, int avoid_port2)
{
  // bind to a socket
  dout(10) << "accepter.bind" << dendl;
  
  int family = g_conf.ms_bind_ipv6 ? AF_INET6 : AF_INET;
  switch (bind_addr.get_family()) {
  case AF_INET:
  case AF_INET6:
    family = bind_addr.get_family();
    break;
  }

  /* socket creation */
  listen_sd = ::socket(family, SOCK_STREAM, 0);
  if (listen_sd < 0) {
    char buf[80];
    dout(0) << "accepter.bind unable to create socket: "
	    << strerror_r(errno, buf, sizeof(buf)) << dendl;
    cerr << "accepter.bind unable to create socket: "
	 << strerror_r(errno, buf, sizeof(buf)) << std::endl;
    return -errno;
  }

  // reuse addr+port when possible
  int on = 1;
  ::setsockopt(listen_sd, SOL_SOCKET, SO_REUSEADDR, &on, sizeof(on));

  // use whatever user specified (if anything)
  entity_addr_t listen_addr = bind_addr;
  listen_addr.set_family(family);

  /* bind to port */
  int rc = -1;
  if (listen_addr.get_port()) {
    // specific port
    rc = ::bind(listen_sd, (struct sockaddr *) &listen_addr.ss_addr(), sizeof(listen_addr.ss_addr()));
    if (rc < 0) {
      char buf[80];
      dout(0) << "accepter.bind unable to bind to " << bind_addr.ss_addr()
	      << ": " << strerror_r(errno, buf, sizeof(buf)) << dendl;
      cerr << "accepter.bind unable to bind to " << bind_addr.ss_addr()
	   << ": " << strerror_r(errno, buf, sizeof(buf)) << std::endl;
      return -errno;
    }
  } else {
    // try a range of ports
    for (int port = CEPH_PORT_START; port <= CEPH_PORT_LAST; port++) {
      if (port == avoid_port1 || port == avoid_port2)
	continue;
      listen_addr.set_port(port);
      rc = ::bind(listen_sd, (struct sockaddr *) &listen_addr.ss_addr(), sizeof(listen_addr.ss_addr()));
      if (rc == 0)
	break;
    }
    if (rc < 0) {
      char buf[80];
      dout(0) << "accepter.bind unable to bind to " << bind_addr.ss_addr()
	      << " on any port in range " << CEPH_PORT_START << "-" << CEPH_PORT_LAST
	      << ": " << strerror_r(errno, buf, sizeof(buf)) << dendl;
      cerr << "accepter.bind unable to bind to " << bind_addr.ss_addr()
	   << " on any port in range " << CEPH_PORT_START << "-" << CEPH_PORT_LAST
	   << ": " << strerror_r(errno, buf, sizeof(buf)) << std::endl;
      return -errno;
    }
    dout(10) << "accepter.bind bound on random port " << listen_addr << dendl;
  }

  // what port did we get?
  socklen_t llen = sizeof(listen_addr.ss_addr());
  getsockname(listen_sd, (sockaddr*)&listen_addr.ss_addr(), &llen);
  
  dout(10) << "accepter.bind bound to " << listen_addr << dendl;

  // listen!
  rc = ::listen(listen_sd, 128);
  if (rc < 0) {
    char buf[80];
    dout(0) << "accepter.bind unable to listen on " << bind_addr.ss_addr()
	    << ": " << strerror_r(errno, buf, sizeof(buf)) << dendl;
    cerr << "accepter.bind unable to listen on " << bind_addr.ss_addr()
	 << ": " << strerror_r(errno, buf, sizeof(buf)) << std::endl;
    return -errno;
  }
  
  messenger->ms_addr = bind_addr;
  if (messenger->ms_addr != entity_addr_t())
    messenger->need_addr = false;
  else 
    messenger->need_addr = true;

  if (messenger->ms_addr.get_port() == 0) {
    messenger->ms_addr = listen_addr;
    messenger->ms_addr.nonce = nonce;
  }

  messenger->init_local_pipe();

  dout(1) << "accepter.bind ms_addr is " << messenger->ms_addr << " need_addr=" << messenger->need_addr << dendl;
  messenger->did_bind = true;
  return 0;
}

int SimpleMessenger::Accepter::rebind(int avoid_port)
{
  dout(1) << "accepter.rebind avoid " << avoid_port << dendl;
  
  stop();

  entity_addr_t addr = messenger->ms_addr;
  int old_port = addr.get_port();
  addr.set_port(0);

  dout(10) << " will try " << addr << dendl;
  int r = bind(addr.get_nonce(), addr, old_port, avoid_port);
  if (r == 0)
    start();
  return r;
}

int SimpleMessenger::Accepter::start()
{
  dout(1) << "accepter.start" << dendl;

  // start thread
  create();

  return 0;
}

void *SimpleMessenger::Accepter::entry()
{
  dout(10) << "accepter starting" << dendl;
  
  int errors = 0;

  char buf[80];

  struct pollfd pfd;
  pfd.fd = listen_sd;
  pfd.events = POLLIN | POLLERR | POLLNVAL | POLLHUP;
  while (!done) {
    dout(20) << "accepter calling poll" << dendl;
    int r = poll(&pfd, 1, -1);
    if (r < 0)
      break;
    dout(20) << "accepter poll got " << r << dendl;

    if (pfd.revents & (POLLERR | POLLNVAL | POLLHUP))
      break;

    dout(10) << "pfd.revents=" << pfd.revents << dendl;
    if (done) break;

    // accept
    entity_addr_t addr;
    socklen_t slen = sizeof(addr.ss_addr());
    int sd = ::accept(listen_sd, (sockaddr*)&addr.ss_addr(), &slen);
    if (sd >= 0) {
      errors = 0;
      dout(10) << "accepted incoming on sd " << sd << dendl;
      
      // disable Nagle algorithm?
      if (g_conf.ms_tcp_nodelay) {
	int flag = 1;
	int r = ::setsockopt(sd, IPPROTO_TCP, TCP_NODELAY, (char*)&flag, sizeof(flag));
	if (r < 0)
	  dout(0) << "accepter could't set TCP_NODELAY: " << strerror_r(errno, buf, sizeof(buf)) << dendl;
      }
      
      messenger->lock.Lock();

      if (!messenger->destination_stopped) {
	Pipe *p = new Pipe(messenger, Pipe::STATE_ACCEPTING);
	p->sd = sd;
	p->pipe_lock.Lock();
	p->start_reader();
	p->pipe_lock.Unlock();
	messenger->pipes.insert(p);
      }
      messenger->lock.Unlock();
    } else {
      dout(0) << "accepter no incoming connection?  sd = " << sd
	      << " errno " << errno << " " << strerror_r(errno, buf, sizeof(buf)) << dendl;
      if (++errors > 4)
	break;
    }
  }

  dout(20) << "accepter closing" << dendl;
  // don't close socket, in case we start up again?  blech.
  if (listen_sd >= 0) {
    ::close(listen_sd);
    listen_sd = -1;
  }
  dout(10) << "accepter stopping" << dendl;
  return 0;
}

void SimpleMessenger::Accepter::stop()
{
  done = true;
  dout(10) << "stop accepter" << dendl;
  if (listen_sd >= 0) {
    ::shutdown(listen_sd, SHUT_RDWR);
    ::close(listen_sd);
    listen_sd = -1;
  }
  join();
  done = false;
}






//**********************************

/*
 * This function delivers incoming messages to the Messenger.
 * Pipes with messages are kept in queues; when beginning a message
 * delivery the highest-priority queue is selected, the pipe from the
 * front of the queue is removed, and its message read. If the pipe
 * has remaining messages at that priority level, it is re-placed on to the
 * end of the queue. If the queue is empty; it's removed.
 * The message is then delivered and the process starts again.
 */
void SimpleMessenger::dispatch_entry()
{
  dispatch_queue.lock.Lock();
  while (!dispatch_queue.stop) {
    while (!dispatch_queue.queued_pipes.empty() && !dispatch_queue.stop) {
      //get highest-priority pipe
      map<int, xlist<Pipe *> >::reverse_iterator high_iter =
	dispatch_queue.queued_pipes.rbegin();
      int priority = high_iter->first;
      xlist<Pipe *>& pipe_list = high_iter->second;

      Pipe *pipe = pipe_list.front();
      //move pipe to back of line -- or just take off if no more messages
      pipe->pipe_lock.Lock();
      list<Message *>& m_queue = pipe->in_q[priority];
      Message *m = m_queue.front();
      m_queue.pop_front();

      if (m_queue.empty()) {
	pipe_list.pop_front();  // pipe is done
	if (pipe_list.empty())
	  dispatch_queue.queued_pipes.erase(priority);
      } else {
	pipe_list.push_back(pipe->queue_items[priority]);  // move to end of list
      }
      dout(20) << "dispatch_entry pipe " << pipe << " dequeued " << m << dendl;
      dispatch_queue.lock.Unlock(); //done with the pipe queue for a while

      pipe->in_qlen--;
      dispatch_queue.qlen_lock.lock();
      dispatch_queue.qlen--;
      dispatch_queue.qlen_lock.unlock();

      pipe->pipe_lock.Unlock(); // done with the pipe's message queue now
       {
	if ((long)m == DispatchQueue::D_BAD_REMOTE_RESET) {
	  dispatch_queue.lock.Lock();
	  Connection *con = dispatch_queue.remote_reset_q.front();
	  dispatch_queue.remote_reset_q.pop_front();
	  dispatch_queue.lock.Unlock();
	  ms_deliver_handle_remote_reset(con);
	  con->put();
	} else if ((long)m == DispatchQueue::D_CONNECT) {
	  dispatch_queue.lock.Lock();
	  Connection *con = dispatch_queue.connect_q.front();
	  dispatch_queue.connect_q.pop_front();
	  dispatch_queue.lock.Unlock();
	  ms_deliver_handle_connect(con);
	  con->put();
	} else if ((long)m == DispatchQueue::D_BAD_RESET) {
	  dispatch_queue.lock.Lock();
	  Connection *con = dispatch_queue.reset_q.front();
	  dispatch_queue.reset_q.pop_front();
	  dispatch_queue.lock.Unlock();
	  ms_deliver_handle_reset(con);
	  con->put();
	} else {
	  uint64_t msize = m->get_dispatch_throttle_size();
	  m->set_dispatch_throttle_size(0);  // clear it out, in case we requeue this message.

	  dout(1) << "<== " << m->get_source_inst()
		  << " " << m->get_seq()
		  << " ==== " << *m
		  << " ==== " << m->get_payload().length() << "+" << m->get_middle().length()
		  << "+" << m->get_data().length()
		  << " (" << m->get_footer().front_crc << " " << m->get_footer().middle_crc
		  << " " << m->get_footer().data_crc << ")"
		  << " " << m << " con " << m->get_connection()
		  << dendl;
	  ms_deliver_dispatch(m);

	  dispatch_throttle_release(msize);

	  dout(20) << "done calling dispatch on " << m << dendl;
	}
      }
      dispatch_queue.lock.Lock();
    }
    if (!dispatch_queue.stop)
      dispatch_queue.cond.Wait(dispatch_queue.lock); //wait for something to be put on queue
  }
  dispatch_queue.lock.Unlock();

  //tell everything else it's time to stop
  lock.Lock();
  destination_stopped = true;
  wait_cond.Signal();
  lock.Unlock();
}

void SimpleMessenger::ready()
{
  dout(10) << "ready " << get_myaddr() << dendl;
  assert(!dispatch_thread.is_started());
  dispatch_thread.create();
}


int SimpleMessenger::shutdown()
{
  dout(10) << "shutdown " << get_myaddr() << dendl;

  // stop my dispatch thread
  if (dispatch_thread.am_self()) {
    dout(10) << "shutdown i am dispatch, setting stop flag" << dendl;
    dispatch_queue.stop = true;
  } else {
    dout(10) << "shutdown i am not dispatch, setting stop flag and joining thread." << dendl;
    dispatch_queue.lock.Lock();
    dispatch_queue.stop = true;
    dispatch_queue.cond.Signal();
    dispatch_queue.lock.Unlock();
  }
  return 0;
}

void SimpleMessenger::suicide()
{
  dout(10) << "suicide " << get_myaddr() << dendl;
  shutdown();
  // hmm, or exit(0)?
}

void SimpleMessenger::prepare_dest(const entity_inst_t& inst)
{
  lock.Lock();
  {
    if (rank_pipe.count(inst.addr) == 0)
      connect_rank(inst.addr, inst.name.type());
  }
  lock.Unlock();
}

int SimpleMessenger::send_message(Message *m, const entity_inst_t& dest)
{
  // set envelope
  m->get_header().src = get_myname();

  if (!m->get_priority()) m->set_priority(get_default_send_priority());
 
  dout(1) << "--> " << dest.name << " " << dest.addr
          << " -- " << *m
    	  << " -- ?+" << m->get_data().length()
	  << " " << m 
	  << dendl;

  submit_message(m, dest.addr, dest.name.type(), false);
  return 0;
}

int SimpleMessenger::send_message(Message *m, Connection *con)
{
  //set envelope
  m->get_header().src = get_myname();

  if (!m->get_priority()) m->set_priority(get_default_send_priority());

  SimpleMessenger::Pipe *pipe = (SimpleMessenger::Pipe *)con->get_pipe();
  if (pipe) {
    dout(1) << "--> " << con->get_peer_addr() << " -- " << *m
            << " -- ?+" << m->get_data().length()
            << " " << m << " con " << con
            << dendl;

    submit_message(m, pipe);
    pipe->put();
  } else {
    dout(0) << "send_message dropped message " << *m << " because of no pipe on con " << con
	    << dendl;
    // else we raced with reaper()
    m->put();
  }
  return 0;
}

int SimpleMessenger::lazy_send_message(Message *m, const entity_inst_t& dest)
{
  // set envelope
  m->get_header().src = get_myname();

  if (!m->get_priority()) m->set_priority(get_default_send_priority());
 
  dout(1) << "lazy "
	  << " --> " << dest.name << " " << dest.addr
          << " -- " << *m
    	  << " -- ?+" << m->get_data().length()
          << " " << m
          << dendl;

  submit_message(m, dest.addr, dest.name.type(), true);
  return 0;
}

entity_addr_t SimpleMessenger::get_myaddr()
{
  entity_addr_t a = messenger->ms_addr;
  return a;  
}




/**************************************
 * Pipe
 */

#undef dout_prefix
#define dout_prefix _pipe_prefix()
ostream& SimpleMessenger::Pipe::_pipe_prefix() {
  return *_dout << "-- " << messenger->ms_addr << " >> " << peer_addr << " pipe(" << this
		<< " sd=" << sd
		<< " pgs=" << peer_global_seq
		<< " cs=" << connect_seq
		<< " l=" << policy.lossy
		<< ").";
}

static int get_proto_version(int my_type, int peer_type, bool connect)
{
  // set reply protocol version
  if (peer_type == my_type) {
    // internal
    switch (my_type) {
    case CEPH_ENTITY_TYPE_OSD: return CEPH_OSD_PROTOCOL;
    case CEPH_ENTITY_TYPE_MDS: return CEPH_MDS_PROTOCOL;
    case CEPH_ENTITY_TYPE_MON: return CEPH_MON_PROTOCOL;
    }
  } else {
    // public
    if (connect) {
      switch (peer_type) {
      case CEPH_ENTITY_TYPE_OSD: return CEPH_OSDC_PROTOCOL;
      case CEPH_ENTITY_TYPE_MDS: return CEPH_MDSC_PROTOCOL;
      case CEPH_ENTITY_TYPE_MON: return CEPH_MONC_PROTOCOL;
      }
    } else {
      switch (my_type) {
      case CEPH_ENTITY_TYPE_OSD: return CEPH_OSDC_PROTOCOL;
      case CEPH_ENTITY_TYPE_MDS: return CEPH_MDSC_PROTOCOL;
      case CEPH_ENTITY_TYPE_MON: return CEPH_MONC_PROTOCOL;
      }
    }
  }
  return 0;
}

void SimpleMessenger::Pipe::queue_received(Message *m, int priority)
{
  assert(pipe_lock.is_locked());
  
  list<Message *>& queue = in_q[priority];
  
  if (halt_delivery)
    goto halt;
  
  if (queue.empty()) {
    // queue pipe AND message under pipe AND dispatch_queue locks.
    pipe_lock.Unlock();
    messenger->dispatch_queue.lock.Lock();
    pipe_lock.Lock();

    if (halt_delivery) {
      messenger->dispatch_queue.lock.Unlock();
      goto halt;
    }

    if (queue.empty()) {
      dout(20) << "queue_received queuing pipe" << dendl;
      if (!queue_items.count(priority)) 
	queue_items[priority] = new xlist<Pipe *>::item(this);
      if (messenger->dispatch_queue.queued_pipes.empty())
	messenger->dispatch_queue.cond.Signal();
      messenger->dispatch_queue.queued_pipes[priority].push_back(queue_items[priority]);
    }

    queue.push_back(m);

    messenger->dispatch_queue.lock.Unlock();
  } else {
    // just queue message under pipe lock.
    queue.push_back(m);
  }
  
  // increment queue length counters
  in_qlen++;
  messenger->dispatch_queue.qlen_lock.lock();
  ++messenger->dispatch_queue.qlen;
  messenger->dispatch_queue.qlen_lock.unlock();
  
  return;
  
 halt:
  // don't want to put local-delivery signals
  // this magic number should be larger than
  // the size of the D_CONNECT et al enum
  if (m>(void *)5) {
    messenger->dispatch_throttle_release(m->get_dispatch_throttle_size());
    m->put();
  }
}



int SimpleMessenger::Pipe::accept()
{
  dout(10) << "accept" << dendl;

  // my creater gave me sd via accept()
  assert(state == STATE_ACCEPTING);
  
  // announce myself.
  int rc = tcp_write(sd, CEPH_BANNER, strlen(CEPH_BANNER));
  if (rc < 0) {
    dout(10) << "accept couldn't write banner" << dendl;
    state = STATE_CLOSED;
    return -1;
  }

  // and my addr
  bufferlist addrs;
  ::encode(messenger->ms_addr, addrs);

  // and peer's socket addr (they might not know their ip)
  entity_addr_t socket_addr;
  socklen_t len = sizeof(socket_addr.ss_addr());
  int r = ::getpeername(sd, (sockaddr*)&socket_addr.ss_addr(), &len);
  if (r < 0) {
    char buf[80];
    dout(0) << "accept failed to getpeername " << errno << " " << strerror_r(errno, buf, sizeof(buf)) << dendl;
    state = STATE_CLOSED;
    return -1;
  }
  ::encode(socket_addr, addrs);

  rc = tcp_write(sd, addrs.c_str(), addrs.length());
  if (rc < 0) {
    dout(10) << "accept couldn't write my+peer addr" << dendl;
    state = STATE_CLOSED;
    return -1;
  }

  dout(10) << "accept sd=" << sd << dendl;
  
  // identify peer
  char banner[strlen(CEPH_BANNER)+1];
  rc = tcp_read(sd, banner, strlen(CEPH_BANNER), messenger->timeout);
  if (rc < 0) {
    dout(10) << "accept couldn't read banner" << dendl;
    state = STATE_CLOSED;
    return -1;
  }
  if (memcmp(banner, CEPH_BANNER, strlen(CEPH_BANNER))) {
    banner[strlen(CEPH_BANNER)] = 0;
    dout(1) << "accept peer sent bad banner '" << banner << "' (should be '" << CEPH_BANNER << "')" << dendl;
    state = STATE_CLOSED;
    return -1;
  }
  bufferlist addrbl;
  {
    bufferptr tp(sizeof(peer_addr));
    addrbl.push_back(tp);
  }
  rc = tcp_read(sd, addrbl.c_str(), addrbl.length(), messenger->timeout);
  if (rc < 0) {
    dout(10) << "accept couldn't read peer_addr" << dendl;
    state = STATE_CLOSED;
    return -1;
  }
  {
    bufferlist::iterator ti = addrbl.begin();
    ::decode(peer_addr, ti);
  }

  dout(10) << "accept peer addr is " << peer_addr << dendl;
  if (peer_addr.is_blank_addr()) {
    // peer apparently doesn't know what ip they have; figure it out for them.
    int port = peer_addr.get_port();
    peer_addr.addr = socket_addr.addr;
    peer_addr.set_port(port);
    dout(0) << "accept peer addr is really " << peer_addr
	    << " (socket is " << socket_addr << ")" << dendl;
  }
  set_peer_addr(peer_addr);  // so that connection_state gets set up
  
  ceph_msg_connect connect;
  ceph_msg_connect_reply reply;
  Pipe *existing = 0;
  bufferptr bp;
  bufferlist authorizer, authorizer_reply;
  bool authorizer_valid;
  uint64_t feat_missing;

  // this should roughly mirror pseudocode at
  //  http://ceph.newdream.net/wiki/Messaging_protocol
  int reply_tag = 0;
  bool replace = false;
  uint64_t existing_seq = -1;
  while (1) {
    rc = tcp_read(sd, (char*)&connect, sizeof(connect), messenger->timeout);
    if (rc < 0) {
      dout(10) << "accept couldn't read connect" << dendl;
      goto fail_unlocked;
    }


    authorizer.clear();
    if (connect.authorizer_len) {
      bp = buffer::create(connect.authorizer_len);
      if (tcp_read(sd, bp.c_str(), connect.authorizer_len, messenger->timeout) < 0) {
        dout(10) << "accept couldn't read connect authorizer" << dendl;
        goto fail_unlocked;
      }
      authorizer.push_back(bp);
      authorizer_reply.clear();
    }

    dout(20) << "accept got peer connect_seq " << connect.connect_seq
	     << " global_seq " << connect.global_seq
	     << dendl;
    
    messenger->lock.Lock();

    // note peer's type, flags
    set_peer_type(connect.host_type);
    policy = messenger->get_policy(connect.host_type);
    dout(10) << "accept of host_type " << connect.host_type
	     << ", policy.lossy=" << policy.lossy
	     << dendl;

    memset(&reply, 0, sizeof(reply));
    reply.protocol_version = get_proto_version(messenger->my_type, peer_type, false);

    // mismatch?
    dout(10) << "accept my proto " << reply.protocol_version
	     << ", their proto " << connect.protocol_version << dendl;
    if (connect.protocol_version != reply.protocol_version) {
      reply.tag = CEPH_MSGR_TAG_BADPROTOVER;
      messenger->lock.Unlock();
      goto reply;
    }

    feat_missing = policy.features_required & ~(uint64_t)connect.features;
    if (feat_missing) {
      dout(1) << "peer missing required features " << std::hex << feat_missing << std::dec << dendl;
      reply.tag = CEPH_MSGR_TAG_FEATURES;
      messenger->lock.Unlock();
      goto reply;
    }
    
    messenger->lock.Unlock();
    if (messenger->verify_authorizer(connection_state, peer_type,
				connect.authorizer_protocol, authorizer, authorizer_reply, authorizer_valid) &&
	!authorizer_valid) {
      dout(0) << "accept bad authorizer" << dendl;
      reply.tag = CEPH_MSGR_TAG_BADAUTHORIZER;
      goto reply;
    }
    messenger->lock.Lock();
    
    // existing?
    if (messenger->rank_pipe.count(peer_addr)) {
      existing = messenger->rank_pipe[peer_addr];
      existing->pipe_lock.Lock();

      if (connect.global_seq < existing->peer_global_seq) {
	dout(10) << "accept existing " << existing << ".gseq " << existing->peer_global_seq
		 << " > " << connect.global_seq << ", RETRY_GLOBAL" << dendl;
	reply.tag = CEPH_MSGR_TAG_RETRY_GLOBAL;
	reply.global_seq = existing->peer_global_seq;  // so we can send it below..
	existing->pipe_lock.Unlock();
	messenger->lock.Unlock();
	goto reply;
      } else {
	dout(10) << "accept existing " << existing << ".gseq " << existing->peer_global_seq
		 << " <= " << connect.global_seq << ", looks ok" << dendl;
      }
      
      if (existing->policy.lossy) {
	dout(0) << "accept replacing existing (lossy) channel (new one lossy="
	        << policy.lossy << ")" << dendl;
	existing->was_session_reset();
	goto replace;
      }
      /*if (lossy_rx) {
	if (existing->state == STATE_STANDBY) {
	  dout(0) << "accept incoming lossy connection, kicking outgoing lossless "
		    << existing << dendl;
	  existing->state = STATE_CONNECTING;
	  existing->cond.Signal();
	} else {
	  dout(0) << "accept incoming lossy connection, our lossless " << existing
		    << " has state " << existing->state << ", doing nothing" << dendl;
	}
	existing->lock.Unlock();
	goto fail;
	}*/

      dout(0) << "accept connect_seq " << connect.connect_seq
		<< " vs existing " << existing->connect_seq
		<< " state " << existing->state << dendl;

      if (connect.connect_seq < existing->connect_seq) {
	if (connect.connect_seq == 0) {
	  dout(0) << "accept peer reset, then tried to connect to us, replacing" << dendl;
	  existing->was_session_reset(); // this resets out_queue, msg_ and connect_seq #'s
	  goto replace;
	} else {
	  // old attempt, or we sent READY but they didn't get it.
	  dout(10) << "accept existing " << existing << ".cseq " << existing->connect_seq
		   << " > " << connect.connect_seq << ", RETRY_SESSION" << dendl;
	  reply.tag = CEPH_MSGR_TAG_RETRY_SESSION;
	  reply.connect_seq = existing->connect_seq;  // so we can send it below..
	  existing->pipe_lock.Unlock();
	  messenger->lock.Unlock();
	  goto reply;
	}
      }

      if (connect.connect_seq == existing->connect_seq) {
	// connection race?
	if (peer_addr < messenger->ms_addr ||
	    existing->policy.server) {
	  // incoming wins
	  dout(10) << "accept connection race, existing " << existing << ".cseq " << existing->connect_seq
		   << " == " << connect.connect_seq << ", or we are server, replacing my attempt" << dendl;
	  assert(existing->state == STATE_CONNECTING ||
		 existing->state == STATE_STANDBY ||
		 existing->state == STATE_WAIT);
	  goto replace;
	} else {
	  // our existing outgoing wins
	  dout(10) << "accept connection race, existing " << existing << ".cseq " << existing->connect_seq
		   << " == " << connect.connect_seq << ", sending WAIT" << dendl;
	  assert(peer_addr > messenger->ms_addr);
	  assert(existing->state == STATE_CONNECTING ||
		 existing->state == STATE_OPEN); // this will win
	  reply.tag = CEPH_MSGR_TAG_WAIT;
	  existing->pipe_lock.Unlock();
	  messenger->lock.Unlock();
	  goto reply;
	}
      }

      assert(connect.connect_seq > existing->connect_seq);
      assert(connect.global_seq >= existing->peer_global_seq);
      if (existing->connect_seq == 0) {
	dout(0) << "accept we reset (peer sent cseq " << connect.connect_seq 
		 << ", " << existing << ".cseq = " << existing->connect_seq
		 << "), sending RESETSESSION" << dendl;
	reply.tag = CEPH_MSGR_TAG_RESETSESSION;
	messenger->lock.Unlock();
	existing->pipe_lock.Unlock();
	goto reply;
      }

      // reconnect
      dout(10) << "accept peer sent cseq " << connect.connect_seq
	       << " > " << existing->connect_seq << dendl;
      goto replace;
    } // existing
    else if (connect.connect_seq > 0) {
      // we reset, and they are opening a new session
      dout(0) << "accept we reset (peer sent cseq " << connect.connect_seq << "), sending RESETSESSION" << dendl;
      messenger->lock.Unlock();
      reply.tag = CEPH_MSGR_TAG_RESETSESSION;
      goto reply;
    } else {
      // new session
      dout(10) << "accept new session" << dendl;
      existing = NULL;
      goto open;
    }
    assert(0);    

  reply:
    reply.features = ((uint64_t)connect.features & policy.features_supported) | policy.features_required;
    reply.authorizer_len = authorizer_reply.length();
    rc = tcp_write(sd, (char*)&reply, sizeof(reply));
    if (rc < 0)
      goto fail_unlocked;
    if (reply.authorizer_len) {
      rc = tcp_write(sd, authorizer_reply.c_str(), authorizer_reply.length());
      if (rc < 0)
	goto fail_unlocked;
    }
  }
  
 replace:
  replace = true;
  if (connect.features & CEPH_FEATURE_RECONNECT_SEQ) {
    reply_tag = CEPH_MSGR_TAG_SEQ;
    existing_seq = existing->in_seq;
  }
  dout(10) << "accept replacing " << existing << dendl;
  existing->stop();
  existing->unregister_pipe();
    
  if (!existing->policy.lossy) { /* if we're lossy, we can lose messages and
                                    should let the daemon handle it itself.
    Otherwise, take over other Connection so we don't lose older messages */
    existing->connection_state->reset_pipe(this);
    existing->connection_state->put();
    existing->connection_state = NULL;

    // steal queue and out_seq
    existing->requeue_sent();
    out_seq = existing->out_seq;
    in_seq = existing->in_seq;
    in_seq_acked = in_seq;
    dout(10) << "accept re-queuing on out_seq " << out_seq << " in_seq " << in_seq << dendl;
    for (map<int, list<Message*> >::iterator p = existing->out_q.begin();
         p != existing->out_q.end();
         p++)
      out_q[p->first].splice(out_q[p->first].begin(), p->second);
  }
  existing->pipe_lock.Unlock();

 open:
  // open
  connect_seq = connect.connect_seq + 1;
  peer_global_seq = connect.global_seq;
  state = STATE_OPEN;
  dout(10) << "accept success, connect_seq = " << connect_seq << ", sending READY" << dendl;

  // send READY reply
  reply.tag = (reply_tag ? reply_tag : CEPH_MSGR_TAG_READY);
  reply.features = policy.features_supported;
  reply.global_seq = messenger->get_global_seq();
  reply.connect_seq = connect_seq;
  reply.flags = 0;
  reply.authorizer_len = authorizer_reply.length();
  if (policy.lossy)
    reply.flags = reply.flags | CEPH_MSG_CONNECT_LOSSY;

  connection_state->set_features((int)reply.features & (int)connect.features);
  dout(10) << "accept features " << connection_state->get_features() << dendl;

  // ok!
  register_pipe();
  messenger->lock.Unlock();

  rc = tcp_write(sd, (char*)&reply, sizeof(reply));
  if (rc < 0) {
    goto fail_unlocked;
  }

  if (reply.authorizer_len) {
    rc = tcp_write(sd, authorizer_reply.c_str(), authorizer_reply.length());
    if (rc < 0) {
      goto fail_unlocked;
    }
  }

  if (reply_tag == CEPH_MSGR_TAG_SEQ) {
    uint64_t newly_acked_seq = 0;
    if(tcp_write(sd, (char*)&existing_seq, sizeof(existing_seq)) < 0) {
      dout(2) << "accept write error on in_seq" << dendl;
      goto fail_unlocked;
    }
    if(tcp_read(sd, (char*)&newly_acked_seq, sizeof(newly_acked_seq)) < 0) {
      dout(2) << "accept read error on newly_acked_seq" << dendl;
      goto fail_unlocked;
    }
    requeue_sent(newly_acked_seq);
  }

  pipe_lock.Lock();
  if (state != STATE_CLOSED) {
    dout(10) << "accept starting writer, " << "state=" << state << dendl;
    start_writer();
  }
  dout(20) << "accept done" << dendl;
  pipe_lock.Unlock();
  return 0;   // success.

 fail_unlocked:
  pipe_lock.Lock();
  bool queued = is_queued();
  if (queued)
    state = STATE_CONNECTING;
  else
    state = STATE_CLOSED;
  fault();
  if (queued)
    start_writer();
  pipe_lock.Unlock();
  return -1;
}

int SimpleMessenger::Pipe::connect()
{
  bool got_bad_auth = false;

  dout(10) << "connect " << connect_seq << dendl;
  assert(pipe_lock.is_locked());

  __u32 cseq = connect_seq;
  __u32 gseq = messenger->get_global_seq();

  // stop reader thrad
  join_reader();

  pipe_lock.Unlock();
  
  char tag = -1;
  int rc;
  struct msghdr msg;
  struct iovec msgvec[2];
  int msglen;
  char banner[strlen(CEPH_BANNER)];
  entity_addr_t paddr;
  entity_addr_t peer_addr_for_me, socket_addr;
  AuthAuthorizer *authorizer = NULL;
  bufferlist addrbl, myaddrbl;

  // close old socket.  this is safe because we stopped the reader thread above.
  if (sd >= 0)
    ::close(sd);

  // create socket?
  sd = ::socket(peer_addr.get_family(), SOCK_STREAM, 0);
  if (sd < 0) {
    char buf[80];
    derr << "connect couldn't created socket " << strerror_r(errno, buf, sizeof(buf)) << dendl;
    assert(0);
    goto fail;
  }

  char buf[80];

  // connect!
  dout(10) << "connecting to " << peer_addr << dendl;
  rc = ::connect(sd, (sockaddr*)&peer_addr.addr, sizeof(peer_addr.addr));
  if (rc < 0) {
    dout(2) << "connect error " << peer_addr
	     << ", " << errno << ": " << strerror_r(errno, buf, sizeof(buf)) << dendl;
    goto fail;
  }

  // disable Nagle algorithm?
  if (g_conf.ms_tcp_nodelay) {
    int flag = 1;
    int r = ::setsockopt(sd, IPPROTO_TCP, TCP_NODELAY, (char*)&flag, sizeof(flag));
    if (r < 0) 
      dout(0) << "connect couldn't set TCP_NODELAY: " << strerror_r(errno, buf, sizeof(buf)) << dendl;
  }

  // verify banner
  // FIXME: this should be non-blocking, or in some other way verify the banner as we get it.
  rc = tcp_read(sd, (char*)&banner, strlen(CEPH_BANNER), messenger->timeout);
  if (rc < 0) {
    dout(2) << "connect couldn't read banner, " << strerror_r(errno, buf, sizeof(buf)) << dendl;
    goto fail;
  }
  if (memcmp(banner, CEPH_BANNER, strlen(CEPH_BANNER))) {
    dout(0) << "connect protocol error (bad banner) on peer " << paddr << dendl;
    goto fail;
  }

  memset(&msg, 0, sizeof(msg));
  msgvec[0].iov_base = banner;
  msgvec[0].iov_len = strlen(CEPH_BANNER);
  msg.msg_iov = msgvec;
  msg.msg_iovlen = 1;
  msglen = msgvec[0].iov_len;
  if (do_sendmsg(sd, &msg, msglen)) {
    dout(2) << "connect couldn't write my banner, " << strerror_r(errno, buf, sizeof(buf)) << dendl;
    goto fail;
  }

  // identify peer
  {
    bufferptr p(sizeof(paddr) * 2);
    addrbl.push_back(p);
  }
  rc = tcp_read(sd, addrbl.c_str(), addrbl.length(), messenger->timeout);
  if (rc < 0) {
    dout(2) << "connect couldn't read peer addrs, " << strerror_r(errno, buf, sizeof(buf)) << dendl;
    goto fail;
  }
  {
    bufferlist::iterator p = addrbl.begin();
    ::decode(paddr, p);
    ::decode(peer_addr_for_me, p);
  }

  dout(20) << "connect read peer addr " << paddr << " on socket " << sd << dendl;
  if (peer_addr != paddr) {
    if (paddr.is_blank_addr() &&
	peer_addr.get_port() == paddr.get_port() &&
	peer_addr.get_nonce() == paddr.get_nonce()) {
      dout(0) << "connect claims to be " 
	      << paddr << " not " << peer_addr << " - presumably this is the same node!" << dendl;
    } else {
      dout(0) << "connect claims to be " 
	      << paddr << " not " << peer_addr << " - wrong node!" << dendl;
      goto fail;
    }
  }

  dout(20) << "connect peer addr for me is " << peer_addr_for_me << dendl;

  if (messenger->need_addr)
    messenger->learned_addr(peer_addr_for_me);

  ::encode(messenger->ms_addr, myaddrbl);

  memset(&msg, 0, sizeof(msg));
  msgvec[0].iov_base = myaddrbl.c_str();
  msgvec[0].iov_len = myaddrbl.length();
  msg.msg_iov = msgvec;
  msg.msg_iovlen = 1;
  msglen = msgvec[0].iov_len;
  if (do_sendmsg(sd, &msg, msglen)) {
    dout(2) << "connect couldn't write my addr, " << strerror_r(errno, buf, sizeof(buf)) << dendl;
    goto fail;
  }
  dout(10) << "connect sent my addr " << messenger->ms_addr << dendl;


  while (1) {
    delete authorizer;
    authorizer = messenger->get_authorizer(peer_type, false);
    bufferlist authorizer_reply;

    ceph_msg_connect connect;
    connect.features = policy.features_supported;
    connect.host_type = messenger->my_type;
    connect.global_seq = gseq;
    connect.connect_seq = cseq;
    connect.protocol_version = get_proto_version(messenger->my_type, peer_type, true);
    connect.authorizer_protocol = authorizer ? authorizer->protocol : 0;
    connect.authorizer_len = authorizer ? authorizer->bl.length() : 0;
    if (authorizer) 
      dout(10) << "connect.authorizer_len=" << connect.authorizer_len
	       << " protocol=" << connect.authorizer_protocol << dendl;
    connect.flags = 0;
    if (policy.lossy)
      connect.flags |= CEPH_MSG_CONNECT_LOSSY;  // this is fyi, actually, server decides!
    memset(&msg, 0, sizeof(msg));
    msgvec[0].iov_base = (char*)&connect;
    msgvec[0].iov_len = sizeof(connect);
    msg.msg_iov = msgvec;
    msg.msg_iovlen = 1;
    msglen = msgvec[0].iov_len;
    if (authorizer) {
      msgvec[1].iov_base = authorizer->bl.c_str();
      msgvec[1].iov_len = authorizer->bl.length();
      msg.msg_iovlen++;
      msglen += msgvec[1].iov_len;
    }

    dout(10) << "connect sending gseq=" << gseq << " cseq=" << cseq
	     << " proto=" << connect.protocol_version << dendl;
    if (do_sendmsg(sd, &msg, msglen)) {
      dout(2) << "connect couldn't write gseq, cseq, " << strerror_r(errno, buf, sizeof(buf)) << dendl;
      goto fail;
    }

    dout(20) << "connect wrote (self +) cseq, waiting for reply" << dendl;
    ceph_msg_connect_reply reply;
    if (tcp_read(sd, (char*)&reply, sizeof(reply), messenger->timeout) < 0) {
      dout(2) << "connect read reply " << strerror_r(errno, buf, sizeof(buf)) << dendl;
      goto fail;
    }
    dout(20) << "connect got reply tag " << (int)reply.tag
	     << " connect_seq " << reply.connect_seq
	     << " global_seq " << reply.global_seq
	     << " proto " << reply.protocol_version
	     << " flags " << (int)reply.flags
	     << dendl;

    authorizer_reply.clear();

    if (reply.authorizer_len) {
      dout(10) << "reply.authorizer_len=" << reply.authorizer_len << dendl;
      bufferptr bp = buffer::create(reply.authorizer_len);
      if (tcp_read(sd, bp.c_str(), reply.authorizer_len, messenger->timeout) < 0) {
        dout(10) << "connect couldn't read connect authorizer_reply" << dendl;
	goto fail;
      }
      authorizer_reply.push_back(bp);
    }

    if (authorizer) {
      bufferlist::iterator iter = authorizer_reply.begin();
      if (!authorizer->verify_reply(iter)) {
        dout(0) << "failed verifying authorize reply" << dendl;
	goto fail;
      }
    }

    pipe_lock.Lock();
    if (state != STATE_CONNECTING) {
      dout(0) << "connect got RESETSESSION but no longer connecting" << dendl;
      goto stop_locked;
    }

    if (reply.tag == CEPH_MSGR_TAG_FEATURES) {
      dout(0) << "connect protocol feature mismatch, my " << std::hex
	      << connect.features << " < peer " << reply.features
	      << " missing " << (reply.features & ~policy.features_supported)
	      << std::dec << dendl;
      goto fail_locked;
    }

    if (reply.tag == CEPH_MSGR_TAG_BADPROTOVER) {
      dout(0) << "connect protocol version mismatch, my " << connect.protocol_version
	      << " != " << reply.protocol_version << dendl;
      goto fail_locked;
    }

    if (reply.tag == CEPH_MSGR_TAG_BADAUTHORIZER) {
      dout(0) << "connect got BADAUTHORIZER" << dendl;
      if (got_bad_auth)
        goto stop_locked;
      got_bad_auth = true;
      pipe_lock.Unlock();
      authorizer = messenger->get_authorizer(peer_type, true);  // try harder
      continue;
    }
    if (reply.tag == CEPH_MSGR_TAG_RESETSESSION) {
      dout(0) << "connect got RESETSESSION" << dendl;
      was_session_reset();
      halt_delivery = false;
      cseq = 0;
      pipe_lock.Unlock();
      continue;
    }
    if (reply.tag == CEPH_MSGR_TAG_RETRY_GLOBAL) {
      gseq = messenger->get_global_seq(reply.global_seq);
      dout(10) << "connect got RETRY_GLOBAL " << reply.global_seq
	       << " chose new " << gseq << dendl;
      pipe_lock.Unlock();
      continue;
    }
    if (reply.tag == CEPH_MSGR_TAG_RETRY_SESSION) {
      assert(reply.connect_seq > connect_seq);
      dout(10) << "connect got RETRY_SESSION " << connect_seq
	       << " -> " << reply.connect_seq << dendl;
      cseq = connect_seq = reply.connect_seq;
      pipe_lock.Unlock();
      continue;
    }

    if (reply.tag == CEPH_MSGR_TAG_WAIT) {
      dout(3) << "connect got WAIT (connection race)" << dendl;
      state = STATE_WAIT;
      goto stop_locked;
    }

    if (reply.tag == CEPH_MSGR_TAG_READY ||
        reply.tag == CEPH_MSGR_TAG_SEQ) {
      uint64_t feat_missing = policy.features_required & ~(uint64_t)reply.features;
      if (feat_missing) {
	dout(1) << "missing required features " << std::hex << feat_missing << std::dec << dendl;
	goto fail_locked;
      }

      if (reply.tag == CEPH_MSGR_TAG_SEQ) {
        dout(10) << "got CEPH_MSGR_TAG_SEQ, reading acked_seq and writing in_seq" << dendl;
        uint64_t newly_acked_seq = 0;
        if (tcp_read(sd, (char*)&newly_acked_seq, sizeof(newly_acked_seq)) < 0) {
          dout(2) << "connect read error on newly_acked_seq" << dendl;
          goto fail_locked;
        }
        handle_ack(newly_acked_seq);
        if (tcp_write(sd, (char*)&in_seq, sizeof(in_seq)) < 0) {
          dout(2) << "connect write error on in_seq" << dendl;
          goto fail_locked;
        }
      }

      // hooray!
      peer_global_seq = reply.global_seq;
      policy.lossy = reply.flags & CEPH_MSG_CONNECT_LOSSY;
      state = STATE_OPEN;
      connect_seq = cseq + 1;
      assert(connect_seq == reply.connect_seq);
      backoff = utime_t();
      connection_state->set_features((unsigned)reply.features & (unsigned)connect.features);
      dout(10) << "connect success " << connect_seq << ", lossy = " << policy.lossy
	       << ", features " << connection_state->get_features() << dendl;
      
      if (!messenger->destination_stopped) {
	Connection * cstate = connection_state->get();
	pipe_lock.Unlock();
	messenger->dispatch_queue.queue_connect(cstate);
	pipe_lock.Lock();
      }
      
      if (!reader_running) {
	dout(20) << "connect starting reader" << dendl;
	start_reader();
      }
      delete authorizer;
      return 0;
    }
    
    // protocol error
    dout(0) << "connect got bad tag " << (int)tag << dendl;
    goto fail_locked;
  }

 fail:
  pipe_lock.Lock();
 fail_locked:
  if (state == STATE_CONNECTING)
    fault();
  else
    dout(3) << "connect fault, but state != connecting, stopping" << dendl;

 stop_locked:
  delete authorizer;
  return -1;
}

void SimpleMessenger::Pipe::register_pipe()
{
  dout(10) << "register_pipe" << dendl;
  assert(messenger->lock.is_locked());
  assert(messenger->rank_pipe.count(peer_addr) == 0);
  messenger->rank_pipe[peer_addr] = this;
}

void SimpleMessenger::Pipe::unregister_pipe()
{
  assert(messenger->lock.is_locked());
  if (messenger->rank_pipe.count(peer_addr) &&
      messenger->rank_pipe[peer_addr] == this) {
    dout(10) << "unregister_pipe" << dendl;
    messenger->rank_pipe.erase(peer_addr);
  } else {
    dout(10) << "unregister_pipe - not registered" << dendl;
  }
}


void SimpleMessenger::Pipe::requeue_sent(uint64_t max_acked)
{
  if (sent.empty())
    return;

  list<Message*>& rq = out_q[CEPH_MSG_PRIO_HIGHEST];
  while (!sent.empty()) {
    Message *m = sent.back();
    if (m->get_seq() > max_acked) {
      sent.pop_back();
      dout(10) << "requeue_sent " << *m << " for resend seq " << out_seq
          << " (" << m->get_seq() << ")" << dendl;
      rq.push_front(m);
      out_seq--;
    } else
      sent.clear();
  }
}

/*
 * Tears down the Pipe's message queues, and removes them from the DispatchQueue
 * Must hold pipe_lock prior to calling.
 */
void SimpleMessenger::Pipe::discard_queue()
{
  dout(10) << "discard_queue" << dendl;

  halt_delivery = true;

  // dequeue pipe
  DispatchQueue& q = messenger->dispatch_queue;
  pipe_lock.Unlock();
  q.lock.Lock();
  pipe_lock.Lock();
  for (map<int, xlist<Pipe *>::item* >::iterator i = queue_items.begin();
       i != queue_items.end();
       ++i) {
    xlist<Pipe *>* list_on;
    if ((list_on = i->second->get_list())) { //if in round-robin
      i->second->remove_myself(); //take off
      if (list_on->empty()) //if round-robin queue is empty
	q.queued_pipes.erase(i->first); //remove from map
    }
  }

  // clear queue_items
  while (!queue_items.empty()) {
    delete queue_items.begin()->second;
    queue_items.erase(queue_items.begin());
  }

  q.lock.Unlock();

  dout(20) << " dequeued pipe " << dendl;

  // adjust qlen
  q.qlen_lock.lock();
  q.qlen -= in_qlen;
  q.qlen_lock.unlock();

  for (list<Message*>::iterator p = sent.begin(); p != sent.end(); p++) {
    dout(20) << "  discard " << *p << dendl;
    (*p)->put();
  }
  sent.clear();
  for (map<int,list<Message*> >::iterator p = out_q.begin(); p != out_q.end(); p++)
    for (list<Message*>::iterator r = p->second.begin(); r != p->second.end(); r++) {
      dout(20) << "  discard " << *r << dendl;
      (*r)->put();
    }
  out_q.clear();
  for (map<int,list<Message*> >::iterator p = in_q.begin(); p != in_q.end(); p++)
    for (list<Message*>::iterator r = p->second.begin(); r != p->second.end(); r++) {
      messenger->dispatch_throttle_release((*r)->get_dispatch_throttle_size());
      dout(20) << "  discard " << *r << dendl;
      (*r)->put();
    }
  in_q.clear();
  in_qlen = 0;
}


void SimpleMessenger::Pipe::fault(bool onconnect, bool onread)
{
  assert(pipe_lock.is_locked());
  cond.Signal();

  if (onread && state == STATE_CONNECTING) {
    dout(10) << "fault already connecting, reader shutting down" << dendl;
    return;
  }
  
  char buf[80];
  if (!onconnect) dout(2) << "fault " << errno << ": " << strerror_r(errno, buf, sizeof(buf)) << dendl;

  if (state == STATE_CLOSED ||
      state == STATE_CLOSING) {
    dout(10) << "fault already closed|closing" << dendl;
    return;
  }

  shutdown_socket();

  // lossy channel?
  if (policy.lossy) {
    dout(10) << "fault on lossy channel, failing" << dendl;
    fail();
    return;
  }

  // requeue sent items
  requeue_sent();

  if (!is_queued()) {
    if (state == STATE_CLOSING || onconnect) {
      dout(10) << "fault on connect, or already closing, and q empty: setting closed." << dendl;
      state = STATE_CLOSED;
    } else {
      dout(0) << "fault with nothing to send, going to standby" << dendl;
      state = STATE_STANDBY;
    }
    return;
  } 


  if (state != STATE_CONNECTING) {
    if (!onconnect)
      dout(0) << "fault initiating reconnect" << dendl;
    connect_seq++;
    state = STATE_CONNECTING;
    backoff = utime_t();
  } else if (backoff == utime_t()) {
    if (!onconnect)
      dout(0) << "fault first fault" << dendl;
    backoff.set_from_double(g_conf.ms_initial_backoff);
  } else {
    dout(10) << "fault waiting " << backoff << dendl;
    cond.WaitInterval(pipe_lock, backoff);
    backoff += backoff;
    if (backoff > g_conf.ms_max_backoff)
      backoff.set_from_double(g_conf.ms_max_backoff);
    dout(10) << "fault done waiting or woke up" << dendl;
  }
}

void SimpleMessenger::Pipe::fail()
{
  dout(10) << "fail" << dendl;
  assert(pipe_lock.is_locked());

  stop();

  discard_queue();
  
  if (!messenger->destination_stopped) {
    Connection * cstate = connection_state->get();
    pipe_lock.Unlock();
    messenger->dispatch_queue.queue_reset(cstate);
    pipe_lock.Lock();
  }
}

void SimpleMessenger::Pipe::was_session_reset()
{
  assert(pipe_lock.is_locked());

  dout(10) << "was_session_reset" << dendl;
  discard_queue();

  if (!messenger->destination_stopped) {
    Connection * cstate = connection_state->get();
    pipe_lock.Unlock();
    messenger->dispatch_queue.queue_remote_reset(cstate);
    pipe_lock.Lock();
  }

  out_seq = 0;
  in_seq = 0;
  connect_seq = 0;
}

void SimpleMessenger::Pipe::stop()
{
  dout(10) << "stop" << dendl;
  assert(pipe_lock.is_locked());
  state = STATE_CLOSED;
  cond.Signal();
  shutdown_socket();
}


/* read msgs from socket.
 * also, server.
 */
void SimpleMessenger::Pipe::reader()
{
  if (state == STATE_ACCEPTING) 
    accept();

  pipe_lock.Lock();

  // loop.
  while (state != STATE_CLOSED &&
	 state != STATE_CONNECTING) {
    assert(pipe_lock.is_locked());

    // sleep if (re)connecting
    if (state == STATE_STANDBY) {
      dout(20) << "reader sleeping during reconnect|standby" << dendl;
      cond.Wait(pipe_lock);
      continue;
    }

    pipe_lock.Unlock();

    char buf[80];
    char tag = -1;
    dout(20) << "reader reading tag..." << dendl;
    int rc = tcp_read(sd, (char*)&tag, 1, messenger->timeout);
    if (rc < 0) {
      pipe_lock.Lock();
      dout(2) << "reader couldn't read tag, " << strerror_r(errno, buf, sizeof(buf)) << dendl;
      fault(false, true);
      continue;
    }

    if (tag == CEPH_MSGR_TAG_KEEPALIVE) {
      dout(20) << "reader got KEEPALIVE" << dendl;
      pipe_lock.Lock();
      continue;
    }

    // open ...
    if (tag == CEPH_MSGR_TAG_ACK) {
      dout(20) << "reader got ACK" << dendl;
      ceph_le64 seq;
      int rc = tcp_read( sd, (char*)&seq, sizeof(seq), messenger->timeout);
      pipe_lock.Lock();
      if (rc < 0) {
	dout(2) << "reader couldn't read ack seq, " << strerror_r(errno, buf, sizeof(buf)) << dendl;
	fault(false, true);
      } else if (state != STATE_CLOSED) {
        handle_ack(seq);
      }
      continue;
    }

    else if (tag == CEPH_MSGR_TAG_MSG) {
      dout(20) << "reader got MSG" << dendl;
      Message *m = 0;
      int r = read_message(&m);

      pipe_lock.Lock();
      
      if (!m) {
	if (r < 0)
	  fault(false, true);
	continue;
      }

      if (state == STATE_CLOSED ||
	  state == STATE_CONNECTING) {
	messenger->dispatch_throttle_release(m->get_dispatch_throttle_size());
	m->put();
	continue;
      }

      // check received seq#.  if it is old, drop the message.  
      // note that incoming messages may skip ahead.  this is convenient for the client
      // side queueing because messages can't be renumbered, but the (kernel) client will
      // occasionally pull a message out of the sent queue to send elsewhere.  in that case
      // it doesn't matter if we "got" it or not.
      if (m->get_seq() <= in_seq) {
	dout(0) << "reader got old message "
		<< m->get_seq() << " <= " << in_seq << " " << m << " " << *m
		<< ", discarding" << dendl;
	messenger->dispatch_throttle_release(m->get_dispatch_throttle_size());
	m->put();
	continue;
      }

      m->set_connection(connection_state->get());

      // note last received message.
      in_seq = m->get_seq();

      cond.Signal();  // wake up writer, to ack this
      
      dout(10) << "reader got message "
	       << m->get_seq() << " " << m << " " << *m
	       << dendl;
      queue_received(m);
    } 
    
    else if (tag == CEPH_MSGR_TAG_CLOSE) {
      dout(20) << "reader got CLOSE" << dendl;
      pipe_lock.Lock();
      if (state == STATE_CLOSING)
	state = STATE_CLOSED;
      else
	state = STATE_CLOSING;
      cond.Signal();
      break;
    }
    else {
      dout(0) << "reader bad tag " << (int)tag << dendl;
      pipe_lock.Lock();
      fault(false, true);
    }
  }

 
  // reap?
  reader_running = false;
  unlock_maybe_reap();
  dout(10) << "reader done" << dendl;
}

/* write msgs to socket.
 * also, client.
 */
void SimpleMessenger::Pipe::writer()
{
  char buf[80];

  pipe_lock.Lock();
  while (state != STATE_CLOSED) {// && state != STATE_WAIT) {
    dout(10) << "writer: state = " << state << " policy.server=" << policy.server << dendl;

    // standby?
    if (is_queued() && state == STATE_STANDBY && !policy.server) {
      connect_seq++;
      state = STATE_CONNECTING;
    }

    // connect?
    if (state == STATE_CONNECTING) {
      if (policy.server) {
	state = STATE_STANDBY;
      } else {
	connect();
	continue;
      }
    }
    
    if (state == STATE_CLOSING) {
      // write close tag
      dout(20) << "writer writing CLOSE tag" << dendl;
      char tag = CEPH_MSGR_TAG_CLOSE;
      state = STATE_CLOSED;
      pipe_lock.Unlock();
      if (sd) {
	int r = ::write(sd, &tag, 1);
	// we can ignore r, actually; we don't care if this succeeds.
	r++; r = 0; // placate gcc
      }
      pipe_lock.Lock();
      continue;
    }

    if (state != STATE_CONNECTING && state != STATE_WAIT && state != STATE_STANDBY &&
	(is_queued() || in_seq > in_seq_acked)) {

      // keepalive?
      if (keepalive) {
	pipe_lock.Unlock();
	int rc = write_keepalive();
	pipe_lock.Lock();
	if (rc < 0) {
	  dout(2) << "writer couldn't write keepalive, " << strerror_r(errno, buf, sizeof(buf)) << dendl;
	  fault();
 	  continue;
	}
	keepalive = false;
      }

      // send ack?
      if (in_seq > in_seq_acked) {
	uint64_t send_seq = in_seq;
	pipe_lock.Unlock();
	int rc = write_ack(send_seq);
	pipe_lock.Lock();
	if (rc < 0) {
	  dout(2) << "writer couldn't write ack, " << strerror_r(errno, buf, sizeof(buf)) << dendl;
	  fault();
 	  continue;
	}
	in_seq_acked = send_seq;
      }

      // grab outgoing message
      Message *m = _get_next_outgoing();
      if (m) {
	m->set_seq(++out_seq);
	if (!policy.lossy) {
	  // put on sent list
	  sent.push_back(m); 
	  m->get();
	}
	pipe_lock.Unlock();

        dout(20) << "writer encoding " << m->get_seq() << " " << m << " " << *m << dendl;

	// associate message with Connection (for benefit of encode_payload)
	m->set_connection(connection_state->get());

	// encode and copy out of *m
	m->encode();

        dout(20) << "writer sending " << m->get_seq() << " " << m << dendl;
	int rc = write_message(m);

	pipe_lock.Lock();
	if (rc < 0) {
          dout(1) << "writer error sending " << m << ", "
		  << errno << ": " << strerror_r(errno, buf, sizeof(buf)) << dendl;
	  fault();
        }
	m->put();
      }
      continue;
    }
    
    // wait
    dout(20) << "writer sleeping" << dendl;
    cond.Wait(pipe_lock);
  }
  
  dout(20) << "writer finishing" << dendl;

  // reap?
  writer_running = false;
  unlock_maybe_reap();
  dout(10) << "writer done" << dendl;
}

void SimpleMessenger::Pipe::unlock_maybe_reap()
{
  if (!reader_running && !writer_running) {
    shutdown_socket();
    pipe_lock.Unlock();
    messenger->queue_reap(this);
  } else {
    pipe_lock.Unlock();
  }
}

static void alloc_aligned_buffer(bufferlist& data, int len, int off)
{
  // create a buffer to read into that matches the data alignment
  int left = len;
  int head = 0;
  if (off & ~PAGE_MASK) {
    // head
    head = MIN(PAGE_SIZE - (off & ~PAGE_MASK), left);
    bufferptr bp = buffer::create(head);
    data.push_back(bp);
    left -= head;
  }
  int middle = left & PAGE_MASK;
  if (middle > 0) {
    bufferptr bp = buffer::create_page_aligned(middle);
    data.push_back(bp);
    left -= middle;
  }
  if (left) {
    bufferptr bp = buffer::create(left);
    data.push_back(bp);
  }
}

int SimpleMessenger::Pipe::read_message(Message **pm)
{
  int ret = -1;
  // envelope
  //dout(10) << "receiver.read_message from sd " << sd  << dendl;
  
  ceph_msg_header header; 
  ceph_msg_footer footer;
  __u32 header_crc;
  
  if (connection_state->has_feature(CEPH_FEATURE_NOSRCADDR)) {
    if (tcp_read( sd, (char*)&header, sizeof(header), messenger->timeout ) < 0)
      return -1;
    header_crc = ceph_crc32c_le(0, (unsigned char *)&header, sizeof(header) - sizeof(header.crc));
  } else {
    ceph_msg_header_old oldheader;
    if (tcp_read( sd, (char*)&oldheader, sizeof(oldheader), messenger->timeout ) < 0)
      return -1;
    // this is fugly
    memcpy(&header, &oldheader, sizeof(header));
    header.src = oldheader.src.name;
    header.reserved = oldheader.reserved;
    header.crc = oldheader.crc;
    header_crc = ceph_crc32c_le(0, (unsigned char *)&oldheader, sizeof(oldheader) - sizeof(oldheader.crc));
  }

  dout(20) << "reader got envelope type=" << header.type
           << " src " << entity_name_t(header.src)
           << " front=" << header.front_len
	   << " data=" << header.data_len
	   << " off " << header.data_off
           << dendl;

  // verify header crc
  if (header_crc != header.crc) {
    dout(0) << "reader got bad header crc " << header_crc << " != " << header.crc << dendl;
    return -1;
  }

  bufferlist front, middle, data;
  int front_len, middle_len;
  unsigned data_len, data_off;
  int aborted;
  Message *message;

  uint64_t message_size = header.front_len + header.middle_len + header.data_len;
  if (message_size) {
    if (policy.throttler) {
      dout(10) << "reader wants " << message_size << " from policy throttler "
	       << policy.throttler->get_current() << "/"
	       << policy.throttler->get_max() << dendl;
      policy.throttler->get(message_size);
    }

    // throttle total bytes waiting for dispatch.  do this _after_ the
    // policy throttle, as this one does not deadlock (unless dispatch
    // blocks indefinitely, which it shouldn't).  in contrast, the
    // policy throttle carries for the lifetime of the message.
    dout(10) << "reader wants " << message_size << " from dispatch throttler "
	     << messenger->dispatch_throttler.get_current() << "/"
	     << messenger->dispatch_throttler.get_max() << dendl;
    messenger->dispatch_throttler.get(message_size);
  }

  // read front
  front_len = header.front_len;
  if (front_len) {
    bufferptr bp = buffer::create(front_len);
    if (tcp_read( sd, bp.c_str(), front_len, messenger->timeout ) < 0)
      goto out_dethrottle;
    front.push_back(bp);
    dout(20) << "reader got front " << front.length() << dendl;
  }

  // read middle
  middle_len = header.middle_len;
  if (middle_len) {
    bufferptr bp = buffer::create(middle_len);
    if (tcp_read( sd, bp.c_str(), middle_len, messenger->timeout ) < 0)
      goto out_dethrottle;
    middle.push_back(bp);
    dout(20) << "reader got middle " << middle.length() << dendl;
  }


  // read data
  data_len = le32_to_cpu(header.data_len);
  data_off = le32_to_cpu(header.data_off);
  if (data_len) {
    unsigned offset = 0;
    unsigned left = data_len;

    bufferlist newbuf, rxbuf;
    bufferlist::iterator blp;
    int rxbuf_version = 0;
	
    while (left > 0) {
      // wait for data
      if (tcp_read_wait(sd, messenger->timeout) < 0)
	goto out_dethrottle;

      // get a buffer
      connection_state->lock.Lock();
      map<tid_t,pair<bufferlist,int> >::iterator p = connection_state->rx_buffers.find(header.tid);
      if (p != connection_state->rx_buffers.end()) {
	if (rxbuf.length() == 0 || p->second.second != rxbuf_version) {
	  dout(10) << "reader seleting rx buffer v " << p->second.second
		   << " at offset " << offset
		   << " len " << p->second.first.length() << dendl;
	  rxbuf = p->second.first;
	  rxbuf_version = p->second.second;
	  // make sure it's big enough
	  if (rxbuf.length() < data_len)
	    rxbuf.push_back(buffer::create(data_len - rxbuf.length()));
	  blp = p->second.first.begin();
	  blp.advance(offset);
	}
      } else {
	if (!newbuf.length()) {
	  dout(20) << "reader allocating new rx buffer at offset " << offset << dendl;
	  alloc_aligned_buffer(newbuf, data_len, data_off);
	  blp = newbuf.begin();
	  blp.advance(offset);
	}
      }
      bufferptr bp = blp.get_current_ptr();
      int read = MIN(bp.length(), left);
      dout(20) << "reader reading nonblocking into " << (void*)bp.c_str() << " len " << bp.length() << dendl;
      int got = tcp_read_nonblocking(sd, bp.c_str(), read);
      dout(30) << "reader read " << got << " of " << read << dendl;
      connection_state->lock.Unlock();
      if (got < 0)
	goto out_dethrottle;
      if (got > 0) {
	blp.advance(got);
	data.append(bp, 0, got);
	offset += got;
	left -= got;
      } // else we got a signal or something; just loop.
    }
  }

  // footer
  if (tcp_read(sd, (char*)&footer, sizeof(footer), messenger->timeout) < 0)
    goto out_dethrottle;
  
  aborted = (footer.flags & CEPH_MSG_FOOTER_COMPLETE) == 0;
  dout(10) << "aborted = " << aborted << dendl;
  if (aborted) {
    dout(0) << "reader got " << front.length() << " + " << middle.length() << " + " << data.length()
	    << " byte message.. ABORTED" << dendl;
    ret = 0;
    goto out_dethrottle;
  }

  dout(20) << "reader got " << front.length() << " + " << middle.length() << " + " << data.length()
	   << " byte message" << dendl;
  message = decode_message(header, footer, front, middle, data);
  if (!message) {
    ret = -EINVAL;
    goto out_dethrottle;
  }

  message->set_throttler(policy.throttler);

  // store reservation size in message, so we don't get confused
  // by messages entering the dispatch queue through other paths.
  message->set_dispatch_throttle_size(message_size);

  *pm = message;
  return 0;

 out_dethrottle:
  // release bytes reserved from the throttlers on failure
  if (message_size) {
    if (policy.throttler) {
      dout(10) << "reader releasing " << message_size << " to policy throttler "
	       << policy.throttler->get_current() << "/"
	       << policy.throttler->get_max() << dendl;
      policy.throttler->put(message_size);
    }

    messenger->dispatch_throttle_release(message_size);
  }
  return ret;
}

int SimpleMessenger::Pipe::do_sendmsg(int sd, struct msghdr *msg, int len, bool more)
{
  char buf[80];

  while (len > 0) {
    if (0) { // sanity
      int l = 0;
      for (unsigned i=0; i<msg->msg_iovlen; i++)
	l += msg->msg_iov[i].iov_len;
      assert(l == len);
    }

    int r = ::sendmsg(sd, msg, MSG_NOSIGNAL | (more ? MSG_MORE : 0));
    if (r == 0) 
      dout(10) << "do_sendmsg hmm do_sendmsg got r==0!" << dendl;
    if (r < 0) { 
      dout(1) << "do_sendmsg error " << strerror_r(errno, buf, sizeof(buf)) << dendl;
      return -1;
    }
    if (state == STATE_CLOSED) {
      dout(10) << "do_sendmsg oh look, state == CLOSED, giving up" << dendl;
      errno = EINTR;
      return -1; // close enough
    }

    if (0) {
      // hex dump
      struct iovec *v = msg->msg_iov;
      size_t left = r;
      size_t vpos = 0;
      dout(0) << "do_sendmsg wrote " << r << " bytes, hexdump:\n";
      int pos = 0;
      int col = 0;
      char buf[20];
      while (left > 0) {
	if (col == 0) {
	  snprintf(buf, sizeof(buf), "%05x : ", pos);
	  *_dout << buf;
	}
	snprintf(buf, sizeof(buf), " %02x", ((unsigned char*)v->iov_base)[vpos]);
	*_dout << buf;
	left--;
	if (!left)
	  break;
	vpos++;
	pos++;
	if (vpos == v->iov_len) {
	  v++;
	  vpos = 0;
	}	  
	col++;
	if (col == 16) {
	  *_dout << "\n";
	  col = 0;
	}
      }
      *_dout << dendl;
    }

    len -= r;
    if (len == 0) break;
    
    // hrmph.  trim r bytes off the front of our message.
    dout(20) << "do_sendmsg short write did " << r << ", still have " << len << dendl;
    while (r > 0) {
      if (msg->msg_iov[0].iov_len <= (size_t)r) {
	// lose this whole item
	//dout(30) << "skipping " << msg->msg_iov[0].iov_len << ", " << (msg->msg_iovlen-1) << " v, " << r << " left" << dendl;
	r -= msg->msg_iov[0].iov_len;
	msg->msg_iov++;
	msg->msg_iovlen--;
      } else {
	// partial!
	//dout(30) << "adjusting " << msg->msg_iov[0].iov_len << ", " << msg->msg_iovlen << " v, " << r << " left" << dendl;
	msg->msg_iov[0].iov_base = (char *)msg->msg_iov[0].iov_base + r;
	msg->msg_iov[0].iov_len -= r;
	break;
      }
    }
  }
  return 0;
}


int SimpleMessenger::Pipe::write_ack(uint64_t seq)
{
  dout(10) << "write_ack " << seq << dendl;

  char c = CEPH_MSGR_TAG_ACK;
  ceph_le64 s;
  s = seq;

  struct msghdr msg;
  memset(&msg, 0, sizeof(msg));
  struct iovec msgvec[2];
  msgvec[0].iov_base = &c;
  msgvec[0].iov_len = 1;
  msgvec[1].iov_base = &s;
  msgvec[1].iov_len = sizeof(s);
  msg.msg_iov = msgvec;
  msg.msg_iovlen = 2;
  
  if (do_sendmsg(sd, &msg, 1 + sizeof(s), true) < 0) 
    return -1;	
  return 0;
}

int SimpleMessenger::Pipe::write_keepalive()
{
  dout(10) << "write_keepalive" << dendl;

  char c = CEPH_MSGR_TAG_KEEPALIVE;

  struct msghdr msg;
  memset(&msg, 0, sizeof(msg));
  struct iovec msgvec[2];
  msgvec[0].iov_base = &c;
  msgvec[0].iov_len = 1;
  msg.msg_iov = msgvec;
  msg.msg_iovlen = 1;
  
  if (do_sendmsg(sd, &msg, 1) < 0) 
    return -1;	
  return 0;
}


int SimpleMessenger::Pipe::write_message(Message *m)
{
  ceph_msg_header& header = m->get_header();
  ceph_msg_footer& footer = m->get_footer();
  int ret;

  // get envelope, buffers
  header.front_len = m->get_payload().length();
  header.middle_len = m->get_middle().length();
  header.data_len = m->get_data().length();
  footer.flags = CEPH_MSG_FOOTER_COMPLETE;
  m->calc_header_crc();

  bufferlist blist = m->get_payload();
  blist.append(m->get_middle());
  blist.append(m->get_data());
  
  dout(20)  << "write_message " << m << dendl;
  
  // set up msghdr and iovecs
  struct msghdr msg;
  memset(&msg, 0, sizeof(msg));
  struct iovec *msgvec = new iovec[3 + blist.buffers().size()];  // conservative upper bound
  msg.msg_iov = msgvec;
  int msglen = 0;
  
  // send tag
  char tag = CEPH_MSGR_TAG_MSG;
  msgvec[msg.msg_iovlen].iov_base = &tag;
  msgvec[msg.msg_iovlen].iov_len = 1;
  msglen++;
  msg.msg_iovlen++;

  // send envelope
  ceph_msg_header_old oldheader;
  if (connection_state->has_feature(CEPH_FEATURE_NOSRCADDR)) {
    msgvec[msg.msg_iovlen].iov_base = (char*)&header;
    msgvec[msg.msg_iovlen].iov_len = sizeof(header);
    msglen += sizeof(header);
    msg.msg_iovlen++;
  } else {
    memcpy(&oldheader, &header, sizeof(header));
    oldheader.src.name = header.src;
    oldheader.src.addr = connection_state->get_peer_addr();
    oldheader.orig_src = oldheader.src;
    oldheader.reserved = header.reserved;
    oldheader.crc = ceph_crc32c_le(0, (unsigned char*)&oldheader,
			      sizeof(oldheader) - sizeof(oldheader.crc));
    msgvec[msg.msg_iovlen].iov_base = (char*)&oldheader;
    msgvec[msg.msg_iovlen].iov_len = sizeof(oldheader);
    msglen += sizeof(oldheader);
    msg.msg_iovlen++;
  }

  // payload (front+data)
  list<bufferptr>::const_iterator pb = blist.buffers().begin();
  int b_off = 0;  // carry-over buffer offset, if any
  int bl_pos = 0; // blist pos
  int left = blist.length();

  while (left > 0) {
    int donow = MIN(left, (int)pb->length()-b_off);
    if (donow == 0) {
      dout(0) << "donow = " << donow << " left " << left << " pb->length " << pb->length()
	      << " b_off " << b_off << dendl;
    }
    assert(donow > 0);
    dout(30) << " bl_pos " << bl_pos << " b_off " << b_off
	     << " leftinchunk " << left
	     << " buffer len " << pb->length()
	     << " writing " << donow 
	     << dendl;
    
    if (msg.msg_iovlen >= IOV_MAX-2) {
      if (do_sendmsg(sd, &msg, msglen, true)) 
	goto fail;
      
      // and restart the iov
      msg.msg_iov = msgvec;
      msg.msg_iovlen = 0;
      msglen = 0;
    }
    
    msgvec[msg.msg_iovlen].iov_base = (void*)(pb->c_str()+b_off);
    msgvec[msg.msg_iovlen].iov_len = donow;
    msglen += donow;
    msg.msg_iovlen++;
    
    left -= donow;
    assert(left >= 0);
    b_off += donow;
    bl_pos += donow;
    if (left == 0)
      break;
    while (b_off == (int)pb->length()) {
      pb++;
      b_off = 0;
    }
  }
  assert(left == 0);

  // send footer
  msgvec[msg.msg_iovlen].iov_base = (void*)&footer;
  msgvec[msg.msg_iovlen].iov_len = sizeof(footer);
  msglen += sizeof(footer);
  msg.msg_iovlen++;

  // send
  if (do_sendmsg(sd, &msg, msglen)) 
    goto fail;

  ret = 0;

 out:
  delete[] msgvec;
  return ret;

 fail:
  ret = -1;
  goto out;
}


/********************************************
 * SimpleMessenger
 */
#undef dout_prefix
#define dout_prefix _prefix(this)

void SimpleMessenger::dispatch_throttle_release(uint64_t msize)
{
  if (msize) {
    dout(10) << "dispatch_throttle_release " << msize << " to dispatch throttler "
	    << messenger->dispatch_throttler.get_current() << "/"
	    << messenger->dispatch_throttler.get_max() << dendl;
    dispatch_throttler.put(msize);
  }
}

void SimpleMessenger::reaper_entry()
{
  dout(10) << "reaper_entry start" << dendl;
  lock.Lock();
  while (!reaper_stop) {
    reaper();
    reaper_cond.Wait(lock);
  }
  lock.Unlock();
  dout(10) << "reaper_entry done" << dendl;
}

/*
 * note: assumes lock is held
 */
void SimpleMessenger::reaper()
{
  dout(10) << "reaper" << dendl;
  assert(lock.is_locked());

  while (!pipe_reap_queue.empty()) {
    Pipe *p = pipe_reap_queue.front();
    pipe_reap_queue.pop_front();
    dout(10) << "reaper reaping pipe " << p << " " << p->get_peer_addr() << dendl;
    p->pipe_lock.Lock();
    p->discard_queue();
    p->pipe_lock.Unlock();
    p->unregister_pipe();
    assert(pipes.count(p));
    pipes.erase(p);
    p->join();
    if (p->sd >= 0)
      ::close(p->sd);
    dout(10) << "reaper reaped pipe " << p << " " << p->get_peer_addr() << dendl;
    if (p->connection_state)
      p->connection_state->clear_pipe();
    p->put();
    dout(10) << "reaper deleted pipe " << p << dendl;
  }
  dout(10) << "reaper done" << dendl;
}

void SimpleMessenger::queue_reap(Pipe *pipe)
{
  dout(10) << "queue_reap " << pipe << dendl;
  lock.Lock();
  pipe_reap_queue.push_back(pipe);
  reaper_cond.Signal();
  lock.Unlock();
}



int SimpleMessenger::bind(entity_addr_t bind_addr, int64_t nonce)
{
  lock.Lock();
  if (started) {
    dout(10) << "rank.bind already started" << dendl;
    lock.Unlock();
    return -1;
  }
  dout(10) << "rank.bind" << dendl;
  lock.Unlock();

  // bind to a socket
  return accepter.bind(nonce, bind_addr);
}

int SimpleMessenger::rebind(int avoid_port)
{
  dout(1) << "rebind avoid " << avoid_port << dendl;
  mark_down_all();
  return accepter.rebind(avoid_port);
}

static void remove_pid_file(int in_signal_handler = 0)
{
  if (!g_conf.pid_file)
    return;

  // only remove it if it has OUR pid in it!
  int fd = ::open(g_conf.pid_file, O_RDONLY);
  if (fd < 0)
    return;  // fail silently if there is no pid to remove

  char buf[32];
  memset(buf, 0, sizeof(buf));
  if (TEMP_FAILURE_RETRY(::read(fd, buf, sizeof(buf)-1)) < 0) {
    int err = errno;
    if (!in_signal_handler) {
      generic_dout(0) << "remove_pid_file: error reading " << g_conf.pid_file
	    << ": " << cpp_strerror(err) << dendl;
    }
    return;
  }
  TEMP_FAILURE_RETRY(::close(fd));

  int a = atoi(buf);
  if (a != getpid()) {
    if (!in_signal_handler) {
      generic_dout(0) << "remove_pid_file: strange, pid file " << g_conf.pid_file
	      << " has " << a << ", not expected " << getpid() << dendl;
    }
    return;
  }

  if (::unlink(g_conf.pid_file)) {
    int err = errno;
    if (!in_signal_handler) {
      generic_dout(0) << "remove_pid_file: error unlinking " << g_conf.pid_file
	    << ": " << cpp_strerror(err) << dendl;
    }
    return;
  }
}

static void handle_signal(int sig)
{
  remove_pid_file(sig);
  signal(sig, SIG_DFL);
  kill(getpid(), sig);
}

int SimpleMessenger::write_pid_file(int pid)
{
  int ret, fd;

  if (!g_conf.pid_file)
    return 0;

  fd = TEMP_FAILURE_RETRY(::open(g_conf.pid_file,
				 O_CREAT|O_TRUNC|O_WRONLY, 0644));
  if (fd < 0) {
    int err = errno;
    derr << "SimpleMessenger::write_pid_file: failed to open pid file '"
	 << g_conf.pid_file << "': " << cpp_strerror(err) << dendl;
    return err;
  }

  char buf[20];
  int len = snprintf(buf, sizeof(buf), "%d\n", pid);
  ret = safe_write(fd, buf, len);
  if (ret < 0) {
    derr << "SimpleMessenger::write_pid_file: failed to write to pid file '"
	 << g_conf.pid_file << "': " << cpp_strerror(ret) << dendl;
    TEMP_FAILURE_RETRY(::close(fd));
    return ret;
  }
  if (TEMP_FAILURE_RETRY(::close(fd))) {
    ret = errno;
    derr << "SimpleMessenger::write_pid_file: failed to close to pid file '"
	 << g_conf.pid_file << "': " << cpp_strerror(ret) << dendl;
    return ret;
  }

  signal(SIGTERM, handle_signal);
  signal(SIGINT, handle_signal);

  return 0;
}

int SimpleMessenger::start(bool daemonize, uint64_t nonce)
{
  // register at least one entity, first!
  assert(my_type >= 0); 

  lock.Lock();
  if (started) {
    dout(10) << "rank.start already started" << dendl;
    lock.Unlock();
    return 0;
  }
<<<<<<< HEAD
  
  if (!did_bind) {
    ms_addr.nonce = nonce;
=======

  if (!did_bind) {
    // NOTE: this is a racy temp fix.  it's fixed for real in v0.26
    static uint64_t instance = 0;
    ms_addr.nonce = (uint64_t)getpid() + (instance * 1000000ull);
    instance++;
>>>>>>> e8357006
  }

  dout(1) << "messenger.start" << dendl;
  started = true;
  lock.Unlock();

  // daemonize?
  if (daemonize) {
    int num_threads = Thread::get_num_threads();
    if (num_threads > 1) {
      derr << "messenger.start BUG: there are " << num_threads - 1
           << " child threads already started that will now die!  call messenger.start() sooner."
	   << dendl;
    }

    int r = daemon(1, 0);
    assert(r >= 0);
    install_standard_sighandlers();
    write_pid_file(getpid());
 
    if (g_conf.chdir && g_conf.chdir[0]) {
      if (::chdir(g_conf.chdir)) {
	int err = errno;
	derr << "messenger.start: failed to chdir to directory: '"
	     << g_conf.chdir << "': " << cpp_strerror(err) << dendl;
      }
    }
    dout_handle_daemonize();
    dout(1) << "messenger.start daemonized" << dendl;
  }

  // go!
  if (did_bind)
    accepter.start();

  reaper_started = true;
  reaper_thread.create();
  return 0;
}


/* connect_rank
 * NOTE: assumes messenger.lock held.
 */
SimpleMessenger::Pipe *SimpleMessenger::connect_rank(const entity_addr_t& addr, int type)
{
  assert(lock.is_locked());
  assert(addr != ms_addr);
  
  dout(10) << "connect_rank to " << addr << ", creating pipe and registering" << dendl;
  
  // create pipe
  Pipe *pipe = new Pipe(this, Pipe::STATE_CONNECTING);
  pipe->pipe_lock.Lock();
  pipe->set_peer_type(type);
  pipe->set_peer_addr(addr);
  pipe->policy = get_policy(type);
  pipe->start_writer();
  pipe->pipe_lock.Unlock();
  pipe->register_pipe();
  pipes.insert(pipe);

  return pipe;
}






AuthAuthorizer *SimpleMessenger::get_authorizer(int peer_type, bool force_new)
{
  return ms_deliver_get_authorizer(peer_type, force_new);
}

bool SimpleMessenger::verify_authorizer(Connection *con, int peer_type,
					int protocol, bufferlist& authorizer, bufferlist& authorizer_reply,
					bool& isvalid)
{
  return ms_deliver_verify_authorizer(con, peer_type, protocol, authorizer, authorizer_reply, isvalid);
}



/* register_entity 
 */
bool SimpleMessenger::register_entity(entity_name_t name)
{
  dout(10) << "register_entity " << name << dendl;
  lock.Lock();
  
  if (!destination_stopped) { //already have a working entity set
    lock.Unlock();
    return false;
  }

  // set it up
  Messenger::set_myname(name);
  // now i know my type.
  if (my_type >= 0)
    assert(my_type == name.type());
  else
    my_type = name.type();

  destination_stopped = false;

  dout(10) << "register_entity " << name << " at " << get_myaddr() << dendl;

  messenger->init_local_pipe();

  lock.Unlock();
  return true;
}

void SimpleMessenger::submit_message(Message *m, Pipe *pipe)
{ 
  lock.Lock();
  if (pipe == dispatch_queue.local_pipe) {
    dout(20) << "submit_message " << *m << " local" << dendl;
    dispatch_queue.local_delivery(m, m->get_priority());
  } else {
    pipe->pipe_lock.Lock();
    if (pipe->state == Pipe::STATE_CLOSED) {
      dout(20) << "submit_message " << *m << " ignoring closed pipe " << pipe->peer_addr << dendl;
      pipe->unregister_pipe();
      pipe->pipe_lock.Unlock();
      m->put();
    } else {
      dout(20) << "submit_message " << *m << " remote " << pipe->peer_addr << dendl;
      pipe->_send(m);
      pipe->pipe_lock.Unlock();
    }
  }
  lock.Unlock();
}

Connection *SimpleMessenger::get_connection(const entity_inst_t& dest)
{
  Mutex::Locker l(lock);
  Pipe *pipe = NULL;
  if (ms_addr == dest.addr) {
    // local
    pipe = dispatch_queue.local_pipe;
  } else {
    // remote
    hash_map<entity_addr_t, Pipe*>::iterator p = rank_pipe.find(dest.addr);
    if (p != rank_pipe.end()) {
      pipe = p->second;
      pipe->pipe_lock.Lock();
      if (pipe->state == Pipe::STATE_CLOSED) {
	pipe->unregister_pipe();
	pipe->pipe_lock.Unlock();
	pipe = 0;
      } else {
	pipe->pipe_lock.Unlock();
      }
    }
    if (!pipe) {
      Policy& policy = get_policy(dest.name.type());
      if (policy.lossy && policy.server)
	pipe = NULL;
      else
	pipe = connect_rank(dest.addr, dest.name.type());
    }
  }
  if (pipe)
    return (Connection *)pipe->connection_state->get();
  return NULL;
}


void SimpleMessenger::submit_message(Message *m, const entity_addr_t& dest_addr, int dest_type, bool lazy)
{
  // this is just to make sure that a changeset is working properly;
  // if you start using the refcounting more and have multiple people
  // hanging on to a message, ditch the assert!
  assert(m->nref.read() == 1);

  if (dest_addr == entity_addr_t()) {
    dout(0) << "submit_message message " << *m << " with empty dest " << dest_addr << dendl;
    m->put();
    return;
  }

  lock.Lock();
  {
    // local?
    if (ms_addr == dest_addr) {
      if (!destination_stopped) {
        // local
        dout(20) << "submit_message " << *m << " local" << dendl;
	dispatch_queue.local_delivery(m, m->get_priority());
      } else {
        dout(0) << "submit_message " << *m << " " << dest_addr << " local but no local endpoint, dropping." << dendl;
        assert(0);  // hmpf, this is probably mds->mon beacon from newsyn.
        m->put();
      }
    } else {
      // remote pipe.
      Pipe *pipe = 0;
      if (rank_pipe.count(dest_addr)) {
	pipe = rank_pipe[ dest_addr ];
	pipe->pipe_lock.Lock();
	if (pipe->state == Pipe::STATE_CLOSED) {
	  dout(20) << "submit_message " << *m << " remote, " << dest_addr << ", ignoring closed pipe." << dendl;
	  pipe->unregister_pipe();
	  pipe->pipe_lock.Unlock();
	  pipe = 0;
	} else {
	  dout(20) << "submit_message " << *m << " remote, " << dest_addr << ", have pipe." << dendl;
	  
	  pipe->_send(m);
	  pipe->pipe_lock.Unlock();
	}
      }
      if (!pipe) {
	Policy& policy = get_policy(dest_type);
	if (policy.lossy && policy.server) {
	  dout(20) << "submit_message " << *m << " remote, " << dest_addr << ", lossy server for target type "
		   << ceph_entity_type_name(dest_type) << ", no session, dropping." << dendl;
	  m->put();
	} else if (lazy) {
	  dout(20) << "submit_message " << *m << " remote, " << dest_addr << ", lazy, dropping." << dendl;
	  m->put();
	} else {
	  dout(20) << "submit_message " << *m << " remote, " << dest_addr << ", new pipe." << dendl;
	  // not connected.
	  pipe = connect_rank(dest_addr, dest_type);
	  pipe->send(m);
	}
      }
    }
  }

  lock.Unlock();
}

int SimpleMessenger::send_keepalive(const entity_inst_t& dest)
{
  const entity_addr_t dest_addr = dest.addr;
  entity_addr_t dest_proc_addr = dest_addr;

  lock.Lock();
  {
    // local?
    if (ms_addr != dest_addr) {
      // remote.
      Pipe *pipe = 0;
      if (rank_pipe.count( dest_proc_addr )) {
        // connected?
        pipe = rank_pipe[ dest_proc_addr ];
	pipe->pipe_lock.Lock();
	if (pipe->state == Pipe::STATE_CLOSED) {
	  dout(20) << "send_keepalive remote, " << dest_addr << ", ignoring old closed pipe." << dendl;
	  pipe->unregister_pipe();
	  pipe->pipe_lock.Unlock();
	  pipe = 0;
	} else {
	  dout(20) << "send_keepalive remote, " << dest_addr << ", have pipe." << dendl;
	  pipe->_send_keepalive();
	  pipe->pipe_lock.Unlock();
	}
      }
      if (!pipe)
	dout(20) << "send_keepalive no pipe for " << dest_addr << ", doing nothing." << dendl;
    }
  }
  lock.Unlock();
  return 0;
}



void SimpleMessenger::wait()
{
  lock.Lock();
  while (!destination_stopped) {
    dout(10) << "wait: still active" << dendl;
    wait_cond.Wait(lock);
    dout(10) << "wait: woke up" << dendl;
  }
  dout(10) << "wait: everything stopped" << dendl;
  lock.Unlock();
  
  // done!  clean up.
  if (did_bind) {
    dout(20) << "wait: stopping accepter thread" << dendl;
    accepter.stop();
    dout(20) << "wait: stopped accepter thread" << dendl;
  }

  if (reaper_started) {
    dout(20) << "wait: stopping reaper thread" << dendl;
    lock.Lock();
    reaper_cond.Signal();
    reaper_stop = true;
    lock.Unlock();
    reaper_thread.join();
    dout(20) << "wait: stopped reaper thread" << dendl;
  }

  // close+reap all pipes
  lock.Lock();
  {
    dout(10) << "wait: closing pipes" << dendl;

    while (!rank_pipe.empty()) {
      Pipe *p = rank_pipe.begin()->second;
      p->unregister_pipe();
      p->pipe_lock.Lock();
      p->stop();
      p->pipe_lock.Unlock();
    }

    reaper();
    dout(10) << "wait: waiting for pipes " << pipes << " to close" << dendl;
    while (!pipes.empty()) {
      reaper_cond.Wait(lock);
      reaper();
    }
  }
  lock.Unlock();

  dout(10) << "wait: done." << dendl;
  dout(1) << "shutdown complete." << dendl;
  remove_pid_file();
  started = false;
  did_bind = false;
  my_type = -1;
}


void SimpleMessenger::mark_down_all()
{
  dout(1) << "mark_down_all" << dendl;
  lock.Lock();
  while (!rank_pipe.empty()) {
    hash_map<entity_addr_t,Pipe*>::iterator it = rank_pipe.begin();
    Pipe *p = it->second;
    dout(5) << "mark_down_all " << it->first << " " << p << dendl;
    rank_pipe.erase(it);
    p->unregister_pipe();
    p->pipe_lock.Lock();
    p->stop();
    p->pipe_lock.Unlock();
  }
  lock.Unlock();
}

void SimpleMessenger::mark_down(const entity_addr_t& addr)
{
  lock.Lock();
  if (rank_pipe.count(addr)) {
    Pipe *p = rank_pipe[addr];
    dout(1) << "mark_down " << addr << " -- " << p << dendl;
    p->unregister_pipe();
    p->pipe_lock.Lock();
    p->stop();
    p->pipe_lock.Unlock();
  } else {
    dout(1) << "mark_down " << addr << " -- pipe dne" << dendl;
  }
  lock.Unlock();
}

void SimpleMessenger::mark_down(Connection *con)
{
  lock.Lock();
  Pipe *p = (Pipe *)con->get_pipe();
  if (p) {
    dout(1) << "mark_down " << con << " -- " << p << dendl;
    p->unregister_pipe();
    p->pipe_lock.Lock();
    p->stop();
    p->pipe_lock.Unlock();
    p->put();
  } else {
    dout(1) << "mark_down " << con << " -- pipe dne" << dendl;
  }
  lock.Unlock();
}

void SimpleMessenger::learned_addr(const entity_addr_t &peer_addr_for_me)
{
  lock.Lock();
  int port = ms_addr.get_port();
  ms_addr.addr = peer_addr_for_me.addr;
  ms_addr.set_port(port);
  dout(1) << "learned my addr " << ms_addr << dendl;
  need_addr = false;
  init_local_pipe();
  lock.Unlock();
}

void SimpleMessenger::init_local_pipe()
{
  dispatch_queue.local_pipe->connection_state->peer_addr = messenger->ms_addr;
  dispatch_queue.local_pipe->connection_state->peer_type = messenger->my_type;
}<|MERGE_RESOLUTION|>--- conflicted
+++ resolved
@@ -2414,18 +2414,8 @@
     lock.Unlock();
     return 0;
   }
-<<<<<<< HEAD
-  
   if (!did_bind) {
     ms_addr.nonce = nonce;
-=======
-
-  if (!did_bind) {
-    // NOTE: this is a racy temp fix.  it's fixed for real in v0.26
-    static uint64_t instance = 0;
-    ms_addr.nonce = (uint64_t)getpid() + (instance * 1000000ull);
-    instance++;
->>>>>>> e8357006
   }
 
   dout(1) << "messenger.start" << dendl;
