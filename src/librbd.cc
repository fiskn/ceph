// -*- mode:C++; tab-width:8; c-basic-offset:2; indent-tabs-mode:t -*- 
// vim: ts=8 sw=2 smarttab
/*
 * Ceph - scalable distributed file system
 *
 * Copyright (C) 2011 New Dream Network
 *
 * This is free software; you can redistribute it and/or
 * modify it under the terms of the GNU General Public
 * License version 2.1, as published by the Free Software
 * Foundation.	See file COPYING.
 *
 */

#define __STDC_FORMAT_MACROS
#include "common/Cond.h"
#include "common/dout.h"
#include "common/errno.h"
#include "include/rbd/librbd.hpp"

#include <errno.h>
#include <inttypes.h>

#define DOUT_SUBSYS rbd
#undef dout_prefix
#define dout_prefix *_dout << "librbd: "

namespace librbd {

  using ceph::bufferlist;
  using librados::snap_t;
  using librados::IoCtx;
  using librados::Rados;

  class WatchCtx;

  struct SnapInfo {
    snap_t id;
    uint64_t size;
    SnapInfo(snap_t _id, uint64_t _size) : id(_id), size(_size) {};
  };

  struct ImageCtx {
    CephContext *cct;
    struct rbd_obj_header_ondisk header;
    ::SnapContext snapc;
    vector<snap_t> snaps;
    std::map<std::string, struct SnapInfo> snaps_by_name;
    uint64_t snapid;
    std::string name;
    std::string snapname;
    IoCtx data_ctx, md_ctx;
    WatchCtx *wctx;
    bool needs_refresh;
    Mutex refresh_lock;
    Mutex lock; // protects access to snapshot and header information

    ImageCtx(std::string imgname, IoCtx& p) : cct(p.cct()), snapid(CEPH_NOSNAP),
					      name(imgname),
					      needs_refresh(true),
					      refresh_lock("librbd::ImageCtx::refresh_lock"),
					      lock("librbd::ImageCtx::lock") {
      md_ctx.dup(p);
      data_ctx.dup(p);
    }

    ~ImageCtx() {
    }

    int snap_set(std::string snap_name)
    {
      std::map<std::string, struct SnapInfo>::iterator it = snaps_by_name.find(snap_name);
      if (it != snaps_by_name.end()) {
	snapname = snap_name;
	snapid = it->second.id;
	return 0;
      }
      snap_unset();
      return -ENOENT;
    }

    void snap_unset()
    {
      snapid = CEPH_NOSNAP;
      snapname = "";
    }

    snap_t get_snapid(std::string snap_name) const
    {
      std::map<std::string, struct SnapInfo>::const_iterator it = snaps_by_name.find(snap_name);
      if (it != snaps_by_name.end())
	return it->second.id;
      return CEPH_NOSNAP;
    }

    void add_snap(std::string snap_name, snap_t id, uint64_t size)
    {
      snapc.snaps.push_back(id);
      snaps.push_back(id);
      struct SnapInfo info(id, size);
      snaps_by_name.insert(std::pair<std::string, struct SnapInfo>(snap_name, info));
    }

    const string md_oid() const
    {
      return name + RBD_SUFFIX;
    }
  };

  class WatchCtx : public librados::WatchCtx {
    ImageCtx *ictx;
    bool valid;
    Mutex lock;
  public:
    uint64_t cookie;
    WatchCtx(ImageCtx *ctx) : ictx(ctx),
			      valid(true),
			      lock("librbd::WatchCtx") {}
    virtual ~WatchCtx() {}
    void invalidate();
    virtual void notify(uint8_t opcode, uint64_t ver);
  };

  struct AioCompletion;

  struct AioBlockCompletion {
    CephContext *cct;
    struct AioCompletion *completion;
    uint64_t ofs;
    size_t len;
    char *buf;
    map<uint64_t,uint64_t> m;
    bufferlist data_bl;

    AioBlockCompletion(CephContext *cct_, AioCompletion *aio_completion, uint64_t _ofs, size_t _len, char *_buf) :
                                            cct(cct_), completion(aio_completion), ofs(_ofs), len(_len), buf(_buf) {}
    void complete(ssize_t r);
  };

  struct AioCompletion {
    Mutex lock;
    Cond cond;
    bool done;
    ssize_t rval;
    callback_t complete_cb;
    void *complete_arg;
    rbd_completion_t rbd_comp;
    int pending_count;
    int ref;
    bool released;

    AioCompletion() : lock("AioCompletion::lock", true),
		      done(false), rval(0), complete_cb(NULL), complete_arg(NULL),
		      rbd_comp(NULL), pending_count(1), ref(1), released(false) {
    }
    ~AioCompletion() {
    }

    int wait_for_complete() {
      lock.Lock();
      while (!done)
	cond.Wait(lock);
      lock.Unlock();
      return 0;
    }

    void add_block_completion(AioBlockCompletion *aio_completion) {
      lock.Lock();
      pending_count++;
      lock.Unlock();
      get();
    }

    void finish_adding_completions() {
      lock.Lock();
      assert(pending_count);
      int count = --pending_count;
      if (!count) {
	complete();
      }
      lock.Unlock();
    }

    void complete() {
      assert(lock.is_locked());
      if (complete_cb) {
	complete_cb(rbd_comp, complete_arg);
      }
      done = true;
      cond.Signal();
    }

    void set_complete_cb(void *cb_arg, callback_t cb) {
      complete_cb = cb;
      complete_arg = cb_arg;
    }

    void complete_block(AioBlockCompletion *block_completion, ssize_t r);

    ssize_t get_return_value() {
      lock.Lock();
      ssize_t r = rval;
      lock.Unlock();
      return r;
    }

    void get() {
      lock.Lock();
      assert(ref > 0);
      ref++;
      lock.Unlock();
    }
    void release() {
      lock.Lock();
      assert(!released);
      released = true;
      put_unlock();
    }
    void put() {
      lock.Lock();
      put_unlock();
    }
    void put_unlock() {
      assert(ref > 0);
      int n = --ref;
      lock.Unlock();
      if (!n)
	delete this;
    }
  };

  void rados_cb(rados_completion_t cb, void *arg);
  void rados_aio_sparse_read_cb(rados_completion_t cb, void *arg);

  int snap_set(ImageCtx *ictx, const char *snap_name);
  int list(IoCtx& io_ctx, std::vector<string>& names);
  int create(IoCtx& io_ctx, const char *imgname, uint64_t size, int *order);
  int rename(IoCtx& io_ctx, const char *srcname, const char *dstname);
  int info(ImageCtx *ictx, image_info_t& info, size_t image_size);
  int remove(IoCtx& io_ctx, const char *imgname);
  int resize(ImageCtx *ictx, uint64_t size);
  int snap_create(ImageCtx *ictx, const char *snap_name);
  int snap_list(ImageCtx *ictx, std::vector<snap_info_t>& snaps);
  int snap_rollback(ImageCtx *ictx, const char *snap_name);
  int snap_remove(ImageCtx *ictx, const char *snap_name);
  int add_snap(ImageCtx *ictx, const char *snap_name);
  int rm_snap(ImageCtx *ictx, const char *snap_name);
  int ictx_check(ImageCtx *ictx);
  int ictx_refresh(ImageCtx *ictx, const char *snap_name);
  int copy(IoCtx& src_md_ctx, const char *srcname, IoCtx& dest_md_ctx, const char *destname);

  int open_image(IoCtx& io_ctx, ImageCtx *ictx, const char *name, const char *snap_name);
  void close_image(ImageCtx *ictx);

  void trim_image(IoCtx& io_ctx, const rbd_obj_header_ondisk &header, uint64_t newsize);
  int read_rbd_info(IoCtx& io_ctx, const string& info_oid, struct rbd_info *info);

  int touch_rbd_info(IoCtx& io_ctx, const string& info_oid);
  int rbd_assign_bid(IoCtx& io_ctx, const string& info_oid, uint64_t *id);
  int read_header_bl(IoCtx& io_ctx, const string& md_oid, bufferlist& header, uint64_t *ver);
  int notify_change(IoCtx& io_ctx, const string& oid, uint64_t *pver, ImageCtx *ictx);
  int read_header(IoCtx& io_ctx, const string& md_oid, struct rbd_obj_header_ondisk *header, uint64_t *ver);
  int write_header(IoCtx& io_ctx, const string& md_oid, bufferlist& header);
  int tmap_set(IoCtx& io_ctx, const string& imgname);
  int tmap_rm(IoCtx& io_ctx, const string& imgname);
  int rollback_image(ImageCtx *ictx, uint64_t snapid);
  void image_info(const rbd_obj_header_ondisk& header, image_info_t& info, size_t info_size);
  string get_block_oid(const rbd_obj_header_ondisk &header, uint64_t num);
  uint64_t get_max_block(const rbd_obj_header_ondisk &header);
  uint64_t get_block_size(const rbd_obj_header_ondisk &header);
  uint64_t get_block_num(const rbd_obj_header_ondisk &header, uint64_t ofs);
  uint64_t get_block_ofs(const rbd_obj_header_ondisk &header, uint64_t ofs);
  int check_io(ImageCtx *ictx, uint64_t off, uint64_t len);
  int init_rbd_info(struct rbd_info *info);
  void init_rbd_header(struct rbd_obj_header_ondisk& ondisk,
			      uint64_t size, int *order, uint64_t bid);

  int64_t read_iterate(ImageCtx *ictx, uint64_t off, size_t len,
		       int (*cb)(uint64_t, size_t, const char *, void *),
		       void *arg);
  ssize_t read(ImageCtx *ictx, uint64_t off, size_t len, char *buf);
  ssize_t write(ImageCtx *ictx, uint64_t off, size_t len, const char *buf);
  int aio_write(ImageCtx *ictx, uint64_t off, size_t len, const char *buf,
                AioCompletion *c);
  int aio_read(ImageCtx *ictx, uint64_t off, size_t len,
               char *buf, AioCompletion *c);

  AioCompletion *aio_create_completion() {
    AioCompletion *c= new AioCompletion();
    return c;
  }
  AioCompletion *aio_create_completion(void *cb_arg, callback_t cb_complete) {
    AioCompletion *c = new AioCompletion();
    c->set_complete_cb(cb_arg, cb_complete);
    return c;
  }

void WatchCtx::invalidate()
{
  Mutex::Locker l(lock);
  valid = false;
}

void WatchCtx::notify(uint8_t opcode, uint64_t ver)
{
  Mutex::Locker l(lock);
  ldout(ictx->cct, 1) <<  " got notification opcode=" << (int)opcode << " ver=" << ver << " cookie=" << cookie << dendl;
  if (valid) {
    Mutex::Locker lictx(ictx->refresh_lock);
    ictx->needs_refresh = true;
  }
}

void init_rbd_header(struct rbd_obj_header_ondisk& ondisk,
					uint64_t size, int *order, uint64_t bid)
{
  uint32_t hi = bid >> 32;
  uint32_t lo = bid & 0xFFFFFFFF;
  memset(&ondisk, 0, sizeof(ondisk));

  memcpy(&ondisk.text, RBD_HEADER_TEXT, sizeof(RBD_HEADER_TEXT));
  memcpy(&ondisk.signature, RBD_HEADER_SIGNATURE, sizeof(RBD_HEADER_SIGNATURE));
  memcpy(&ondisk.version, RBD_HEADER_VERSION, sizeof(RBD_HEADER_VERSION));

  snprintf(ondisk.block_name, sizeof(ondisk.block_name), "rb.%x.%x", hi, lo);

  if (!*order)
    *order = RBD_DEFAULT_OBJ_ORDER;

  ondisk.image_size = size;
  ondisk.options.order = *order;
  ondisk.options.crypt_type = RBD_CRYPT_NONE;
  ondisk.options.comp_type = RBD_COMP_NONE;
  ondisk.snap_seq = 0;
  ondisk.snap_count = 0;
  ondisk.reserved = 0;
  ondisk.snap_names_len = 0;
}

void image_info(const rbd_obj_header_ondisk& header, image_info_t& info, size_t infosize)
{
  int obj_order = header.options.order;
  info.size = header.image_size;
  info.obj_size = 1 << obj_order;
  info.num_objs = header.image_size >> obj_order;
  info.order = obj_order;
  memcpy(&info.block_name_prefix, &header.block_name, RBD_MAX_BLOCK_NAME_SIZE);
  info.parent_pool = -1;
  bzero(&info.parent_name, RBD_MAX_IMAGE_NAME_SIZE);
}

string get_block_oid(const rbd_obj_header_ondisk &header, uint64_t num)
{
  char o[RBD_MAX_BLOCK_NAME_SIZE];
  snprintf(o, RBD_MAX_BLOCK_NAME_SIZE,
       "%s.%012" PRIx64, header.block_name, num);
  return o;
}

uint64_t get_max_block(const rbd_obj_header_ondisk &header)
{
  uint64_t size = header.image_size;
  int obj_order = header.options.order;
  uint64_t block_size = 1 << obj_order;
  uint64_t numseg = (size + block_size - 1) >> obj_order;

  return numseg;
}

uint64_t get_block_ofs(const rbd_obj_header_ondisk &header, uint64_t ofs)
{
  int obj_order = header.options.order;
  uint64_t block_size = 1 << obj_order;
  return ofs & (block_size - 1);
}

uint64_t get_block_size(const rbd_obj_header_ondisk &header)
{
  return 1 << header.options.order;
}

uint64_t get_block_num(const rbd_obj_header_ondisk &header, uint64_t ofs)
{
  int obj_order = header.options.order;
  uint64_t num = ofs >> obj_order;

  return num;
}

int init_rbd_info(struct rbd_info *info)
{
  memset(info, 0, sizeof(*info));
  return 0;
}

void trim_image(IoCtx& io_ctx, const rbd_obj_header_ondisk &header, uint64_t newsize)
{
  CephContext *cct = io_ctx.cct();
  uint64_t numseg = get_max_block(header);
  uint64_t start = get_block_num(header, newsize);
  ldout(cct, 2) << "trimming image data from " << numseg << " to " << start << " objects..." << dendl;
  for (uint64_t i=start; i<numseg; i++) {
    string oid = get_block_oid(header, i);
    io_ctx.remove(oid);
    if ((i & 127) == 0) {
      ldout(cct, 2) << "\t" << i << "/" << numseg << dendl;
    }
  }
}

int read_rbd_info(IoCtx& io_ctx, const string& info_oid, struct rbd_info *info)
{
  int r;
  bufferlist bl;
  r = io_ctx.read(info_oid, bl, sizeof(*info), 0);
  if (r < 0)
    return r;
  if (r == 0) {
    return init_rbd_info(info);
  }

  if (r < (int)sizeof(*info))
    return -EIO;

  memcpy(info, bl.c_str(), r);
  return 0;
}

int touch_rbd_info(IoCtx& io_ctx, const string& info_oid)
{
  bufferlist bl;
  int r = io_ctx.write(info_oid, bl, 0, 0);
  if (r < 0)
    return r;
  return 0;
}

int rbd_assign_bid(IoCtx& io_ctx, const string& info_oid, uint64_t *id)
{
  bufferlist bl, out;
  *id = 0;

  int r = touch_rbd_info(io_ctx, info_oid);
  if (r < 0)
    return r;

  r = io_ctx.exec(info_oid, "rbd", "assign_bid", bl, out);
  if (r < 0)
    return r;

  bufferlist::iterator iter = out.begin();
  ::decode(*id, iter);

  return 0;
}


int read_header_bl(IoCtx& io_ctx, const string& md_oid, bufferlist& header, uint64_t *ver)
{
  int r;
#define READ_SIZE 4096
  do {
    bufferlist bl;
    r = io_ctx.read(md_oid, bl, READ_SIZE, 0);
    if (r < 0)
      return r;
    header.claim_append(bl);
   } while (r == READ_SIZE);

  if (ver)
    *ver = io_ctx.get_last_version();

  return 0;
}

int notify_change(IoCtx& io_ctx, const string& oid, uint64_t *pver, ImageCtx *ictx)
{
  uint64_t ver;

  if (ictx) {
    assert(ictx->lock.is_locked());
    ictx->refresh_lock.Lock();
    ictx->needs_refresh = true;
    ictx->refresh_lock.Unlock();
  }

  if (pver)
    ver = *pver;
  else
    ver = io_ctx.get_last_version();
  io_ctx.notify(oid, ver);
  return 0;
}

int read_header(IoCtx& io_ctx, const string& md_oid, struct rbd_obj_header_ondisk *header, uint64_t *ver)
{
  bufferlist header_bl;
  int r = read_header_bl(io_ctx, md_oid, header_bl, ver);
  if (r < 0)
    return r;
  if (header_bl.length() < (int)sizeof(*header))
    return -EIO;
  memcpy(header, header_bl.c_str(), sizeof(*header));

  return 0;
}

int write_header(IoCtx& io_ctx, const string& md_oid, bufferlist& header)
{
  bufferlist bl;
  int r = io_ctx.write(md_oid, header, header.length(), 0);

  notify_change(io_ctx, md_oid, NULL, NULL);

  return r;
}

int tmap_set(IoCtx& io_ctx, const string& imgname)
{
  bufferlist cmdbl, emptybl;
  __u8 c = CEPH_OSD_TMAP_SET;
  ::encode(c, cmdbl);
  ::encode(imgname, cmdbl);
  ::encode(emptybl, cmdbl);
  return io_ctx.tmap_update(RBD_DIRECTORY, cmdbl);
}

int tmap_rm(IoCtx& io_ctx, const string& imgname)
{
  bufferlist cmdbl;
  __u8 c = CEPH_OSD_TMAP_RM;
  ::encode(c, cmdbl);
  ::encode(imgname, cmdbl);
  return io_ctx.tmap_update(RBD_DIRECTORY, cmdbl);
}

int rollback_image(ImageCtx *ictx, uint64_t snapid)
{
  assert(ictx->lock.is_locked());
  uint64_t numseg = get_max_block(ictx->header);

  for (uint64_t i = 0; i < numseg; i++) {
    int r;
    string oid = get_block_oid(ictx->header, i);
    r = ictx->data_ctx.selfmanaged_snap_rollback(oid, snapid);
    ldout(ictx->cct, 10) << "selfmanaged_snap_rollback on " << oid << " to " << snapid << " returned " << r << dendl;
    if (r < 0 && r != -ENOENT)
      return r;
  }
  return 0;
}

int list(IoCtx& io_ctx, std::vector<std::string>& names)
{
  CephContext *cct = io_ctx.cct();
  ldout(cct, 20) << "list " << &io_ctx << dendl;

  bufferlist bl;
  int r = io_ctx.read(RBD_DIRECTORY, bl, 0, 0);
  if (r < 0)
    return r;

  bufferlist::iterator p = bl.begin();
  bufferlist header;
  map<string,bufferlist> m;
  ::decode(header, p);
  ::decode(m, p);
  for (map<string,bufferlist>::iterator q = m.begin(); q != m.end(); q++)
    names.push_back(q->first);
  return 0;
}

int snap_create(ImageCtx *ictx, const char *snap_name)
{
  ldout(ictx->cct, 20) << "snap_create " << ictx << " " << snap_name << dendl;

  int r = ictx_check(ictx);
  if (r < 0)
    return r;

  Mutex::Locker l(ictx->lock);
  r = add_snap(ictx, snap_name);

  if (r < 0)
    return r;

  notify_change(ictx->md_ctx, ictx->md_oid(), NULL, ictx);

  return 0;
}

int snap_remove(ImageCtx *ictx, const char *snap_name)
{
  ldout(ictx->cct, 20) << "snap_remove " << ictx << " " << snap_name << dendl;

  int r = ictx_check(ictx);
  if (r < 0)
    return r;

  Mutex::Locker l(ictx->lock);
  snap_t snapid = ictx->get_snapid(snap_name);
  if (snapid == CEPH_NOSNAP)
    return -ENOENT;

  r = rm_snap(ictx, snap_name);
  if (r < 0)
    return r;

  r = ictx->data_ctx.selfmanaged_snap_remove(snapid);

  if (r < 0)
    return r;

  notify_change(ictx->md_ctx, ictx->md_oid(), NULL, ictx);

  return 0;
}

int create(IoCtx& io_ctx, const char *imgname, uint64_t size, int *order)
{
  CephContext *cct = io_ctx.cct();
  ldout(cct, 20) << "create " << &io_ctx << " name = " << imgname << " size = " << size << dendl;

  string md_oid = imgname;
  md_oid += RBD_SUFFIX;

  // make sure it doesn't already exist
  int r = io_ctx.stat(md_oid, NULL, NULL);
  if (r == 0) {
    lderr(cct) << "rbd image header " << md_oid << " already exists" << dendl;
    return -EEXIST;
  }

  uint64_t bid;
  string dir_info = RBD_INFO;
  r = rbd_assign_bid(io_ctx, dir_info, &bid);
  if (r < 0) {
    lderr(cct) << "failed to assign a block name for image" << dendl;
    return r;
  }

  struct rbd_obj_header_ondisk header;
  init_rbd_header(header, size, order, bid);

  bufferlist bl;
  bl.append((const char *)&header, sizeof(header));

  ldout(cct, 2) << "adding rbd image to directory..." << dendl;
  bufferlist cmdbl, emptybl;
  __u8 c = CEPH_OSD_TMAP_SET;
  ::encode(c, cmdbl);
  ::encode(imgname, cmdbl);
  ::encode(emptybl, cmdbl);
  r = io_ctx.tmap_update(RBD_DIRECTORY, cmdbl);
  if (r < 0) {
    lderr(cct) << "error adding img to directory: " << strerror(-r)<< dendl;
    return r;
  }

  ldout(cct, 2) << "creating rbd image..." << dendl;
  r = io_ctx.write(md_oid, bl, bl.length(), 0);
  if (r < 0) {
    lderr(cct) << "error writing header: " << strerror(-r) << dendl;
    return r;
  }

  ldout(cct, 2) << "done." << dendl;
  return 0;
}

int rename(IoCtx& io_ctx, const char *srcname, const char *dstname)
{
  CephContext *cct = io_ctx.cct();
  ldout(cct, 20) << "rename " << &io_ctx << " " << srcname << " -> " << dstname << dendl;

  string md_oid = srcname;
  md_oid += RBD_SUFFIX;
  string dst_md_oid = dstname;
  dst_md_oid += RBD_SUFFIX;
  string dstname_str = dstname;
  string imgname_str = srcname;
  uint64_t ver;
  bufferlist header;
  int r = read_header_bl(io_ctx, md_oid, header, &ver);
  if (r < 0) {
    lderr(cct) << "error reading header: " << md_oid << ": " << strerror(-r) << dendl;
    return r;
  }
  r = io_ctx.stat(dst_md_oid, NULL, NULL);
  if (r == 0) {
    lderr(cct) << "rbd image header " << dst_md_oid << " already exists" << dendl;
    return -EEXIST;
  }
  r = write_header(io_ctx, dst_md_oid, header);
  if (r < 0) {
    lderr(cct) << "error writing header: " << dst_md_oid << ": " << strerror(-r) << dendl;
    return r;
  }
  r = tmap_set(io_ctx, dstname_str);
  if (r < 0) {
    io_ctx.remove(dst_md_oid);
    lderr(cct) << "can't add " << dst_md_oid << " to directory" << dendl;
    return r;
  }
  r = tmap_rm(io_ctx, imgname_str);
  if (r < 0)
    lderr(cct) << "warning: couldn't remove old entry from directory (" << imgname_str << ")" << dendl;

  r = io_ctx.remove(md_oid);
  if (r < 0 && r != -ENOENT)
    lderr(cct) << "warning: couldn't remove old metadata" << dendl;
  notify_change(io_ctx, md_oid, NULL, NULL);

  return 0;
}


int info(ImageCtx *ictx, image_info_t& info, size_t infosize)
{
  ldout(ictx->cct, 20) << "info " << ictx << dendl;

  int r = ictx_check(ictx);
  if (r < 0)
    return r;

  Mutex::Locker l(ictx->lock);
  image_info(ictx->header, info, infosize);
  return 0;
}

int remove(IoCtx& io_ctx, const char *imgname)
{
  CephContext *cct(io_ctx.cct());
  ldout(cct, 20) << "remove " << &io_ctx << " " << imgname << dendl;

  string md_oid = imgname;
  md_oid += RBD_SUFFIX;

  struct rbd_obj_header_ondisk header;
  int r = read_header(io_ctx, md_oid, &header, NULL);
  if (r >= 0) {
    trim_image(io_ctx, header, 0);
    ldout(cct, 2) << "removing header..." << dendl;
    io_ctx.remove(md_oid);
  }

  ldout(cct, 2) << "removing rbd image to directory..." << dendl;
  bufferlist cmdbl;
  __u8 c = CEPH_OSD_TMAP_RM;
  ::encode(c, cmdbl);
  ::encode(imgname, cmdbl);
  r = io_ctx.tmap_update(RBD_DIRECTORY, cmdbl);
  if (r < 0) {
    lderr(cct) << "error removing img from directory: " << strerror(-r)<< dendl;
    return r;
  }

  ldout(cct, 2) << "done." << dendl;
  return 0;
}

int resize(ImageCtx *ictx, uint64_t size)
{
  CephContext *cct = ictx->cct;
  ldout(cct, 20) << "resize " << ictx << " " << ictx->header.image_size << " -> " << size << dendl;

  int r = ictx_check(ictx);
  if (r < 0)
    return r;

  Mutex::Locker l(ictx->lock);
  // trim
  if (size == ictx->header.image_size) {
    ldout(cct, 2) << "no change in size (" << size << " -> " << ictx->header.image_size << ")" << dendl;
    return 0;
  }

  if (size > ictx->header.image_size) {
    ldout(cct, 2) << "expanding image " << size << " -> " << ictx->header.image_size << " objects" << dendl;
    ictx->header.image_size = size;
  } else {
    ldout(cct, 2) << "shrinking image " << size << " -> " << ictx->header.image_size << " objects" << dendl;
    trim_image(ictx->data_ctx, ictx->header, size);
    ictx->header.image_size = size;
  }

  // rewrite header
  bufferlist bl;
  bl.append((const char *)&(ictx->header), sizeof(ictx->header));
  r = ictx->md_ctx.write(ictx->md_oid(), bl, bl.length(), 0);

  if (r == -ERANGE)
    lderr(cct) << "operation might have conflicted with another client!" << dendl;
  if (r < 0) {
    lderr(cct) << "error writing header: " << strerror(-r) << dendl;
    return r;
  } else {
    notify_change(ictx->md_ctx, ictx->md_oid(), NULL, ictx);
  }

  ldout(cct, 2) << "done." << dendl;

  return 0;
}

int snap_list(ImageCtx *ictx, std::vector<snap_info_t>& snaps)
{
  ldout(ictx->cct, 20) << "snap_list " << ictx << dendl;

  int r = ictx_check(ictx);
  if (r < 0)
    return r;
  bufferlist bl, bl2;

  Mutex::Locker l(ictx->lock);
  for (std::map<std::string, struct SnapInfo>::iterator it = ictx->snaps_by_name.begin();
       it != ictx->snaps_by_name.end(); ++it) {
    snap_info_t info;
    info.name = it->first;
    info.id = it->second.id;
    info.size = it->second.size;
    snaps.push_back(info);
  }

  return 0;
}

int add_snap(ImageCtx *ictx, const char *snap_name)
{
  assert(ictx->lock.is_locked());

  bufferlist bl, bl2;
  uint64_t snap_id;

  int r = ictx->md_ctx.selfmanaged_snap_create(&snap_id);
  if (r < 0) {
    lderr(ictx->cct) << "failed to create snap id: " << strerror(-r) << dendl;
    return r;
  }

  ::encode(snap_name, bl);
  ::encode(snap_id, bl);

  r = ictx->md_ctx.exec(ictx->md_oid(), "rbd", "snap_add", bl, bl2);
  if (r < 0) {
    lderr(ictx->cct) << "rbd.snap_add execution failed failed: " << strerror(-r) << dendl;
    return r;
  }
  notify_change(ictx->md_ctx, ictx->md_oid(), NULL, ictx);

  return 0;
}

int rm_snap(ImageCtx *ictx, const char *snap_name)
{
  assert(ictx->lock.is_locked());

  bufferlist bl, bl2;
  ::encode(snap_name, bl);

  int r = ictx->md_ctx.exec(ictx->md_oid(), "rbd", "snap_remove", bl, bl2);
  if (r < 0) {
    lderr(ictx->cct) << "rbd.snap_remove execution failed: " << strerror(-r) << dendl;
    return r;
  }

  return 0;
}

int ictx_check(ImageCtx *ictx)
{
  CephContext *cct = ictx->cct;
  ldout(cct, 20) << "ictx_check " << ictx << dendl;
  ictx->refresh_lock.Lock();
  bool needs_refresh = ictx->needs_refresh;
  ictx->refresh_lock.Unlock();

  if (needs_refresh) {
    Mutex::Locker l(ictx->lock);
    const char *snap = NULL;
    if (ictx->snapid != CEPH_NOSNAP)
      snap = ictx->snapname.c_str();

    int r = ictx_refresh(ictx, snap);
    if (r < 0) {
      lderr(cct) << "Error re-reading rbd header: " << cpp_strerror(-r) << dendl;
      return r;
    }

    // check if the snapshot at which we were reading was removed
    if (snap && ictx->snapname != snap) {
      lderr(cct) << "tried to read from a snapshot that no longer exists: " << snap << dendl;
      return -ENOENT;
    }
  }
  return 0;
}

int ictx_refresh(ImageCtx *ictx, const char *snap_name)
{
  CephContext *cct = ictx->cct;
  assert(ictx->lock.is_locked());
  bufferlist bl, bl2;

  if (snap_name) {
    ldout(cct, 20) << "ictx_refresh " << ictx << " snap = " << snap_name << dendl;
  } else {
    ldout(cct, 20) << "ictx_refresh " << ictx << " no snap" << dendl;
  }

  int r = read_header(ictx->md_ctx, ictx->md_oid(), &(ictx->header), NULL);
  if (r < 0) {
    lderr(cct) << "Error reading header: " << cpp_strerror(-r) << dendl;
    return r;
  }
  r = ictx->md_ctx.exec(ictx->md_oid(), "rbd", "snap_list", bl, bl2);
  if (r < 0) {
    lderr(cct) << "Error listing snapshots: " << cpp_strerror(-r) << dendl;
    return r;
  }

  ictx->snaps.clear();
  ictx->snapc.snaps.clear();
  ictx->snaps_by_name.clear();

  uint32_t num_snaps;
  bufferlist::iterator iter = bl2.begin();
  ::decode(ictx->snapc.seq, iter);
  ::decode(num_snaps, iter);
  for (uint32_t i=0; i < num_snaps; i++) {
    uint64_t id, image_size;
    string s;
    ::decode(id, iter);
    ::decode(image_size, iter);
    ::decode(s, iter);
    ictx->add_snap(s, id, image_size);
  }

  if (!ictx->snapc.is_valid()) {
    lderr(cct) << "image snap context is invalid!" << dendl;
    return -EIO;
  }

  if (snap_name) {
    r = ictx->snap_set(snap_name);
    if (r < 0) {
      lderr(cct) << "could not set snap to " << snap_name << ": " << cpp_strerror(-r) << dendl;
      return r;
    }
    ictx->data_ctx.snap_set_read(ictx->snapid);
  }

  ictx->data_ctx.selfmanaged_snap_set_write_ctx(ictx->snapc.seq, ictx->snaps);

  ictx->refresh_lock.Lock();
  ictx->needs_refresh = false;
  ictx->refresh_lock.Unlock();

  return 0;
}

int snap_rollback(ImageCtx *ictx, const char *snap_name)
{
  CephContext *cct = ictx->cct;
  ldout(cct, 20) << "snap_rollback " << ictx << " snap = " << snap_name << dendl;

  int r = ictx_check(ictx);
  if (r < 0)
    return r;

  Mutex::Locker l(ictx->lock);
  snap_t snapid = ictx->get_snapid(snap_name);
  if (snapid == CEPH_NOSNAP) {
    lderr(cct) << "No such snapshot found." << dendl;
    return -ENOENT;
  }

  r = rollback_image(ictx, snapid);
  if (r < 0) {
    lderr(cct) << "Error rolling back image: " << cpp_strerror(-r) << dendl;
    return r;
  }

  // refresh without setting the snapid we read from
  ictx_refresh(ictx, NULL);
  snap_t new_snapid = ictx->get_snapid(snap_name);
  ldout(ictx->cct, 20) << "snapid is " << ictx->snapid << " new snapid is " << new_snapid << dendl;

  notify_change(ictx->md_ctx, ictx->md_oid(), NULL, ictx);

  return 0;
}

int copy(IoCtx& src_md_ctx, const char *srcname, IoCtx& dest_md_ctx, const char *destname)
{
  CephContext *cct = src_md_ctx.cct();
  struct rbd_obj_header_ondisk header, dest_header;
  int64_t ret;
  int r;
  IoCtx src_data_ctx(src_md_ctx);
  IoCtx dest_data_ctx(dest_md_ctx);
  string md_oid, dest_md_oid;
  md_oid = srcname;
  md_oid += RBD_SUFFIX;

  dest_md_oid = destname;
  dest_md_oid += RBD_SUFFIX;

  ret = read_header(src_md_ctx, md_oid, &header, NULL);
  if (ret < 0)
    return ret;

  uint64_t numseg = get_max_block(header);
  uint64_t block_size = get_block_size(header);
  int order = header.options.order;

  r = create(dest_md_ctx, destname, header.image_size, &order);
  if (r < 0) {
    lderr(cct) << "header creation failed" << dendl;
    return r;
  }

  ret = read_header(dest_md_ctx, dest_md_oid, &dest_header, NULL);
  if (ret < 0) {
    lderr(cct) << "failed to read newly created header" << dendl;
    return ret;
  }

  for (uint64_t i = 0; i < numseg; i++) {
    bufferlist bl;
    string oid = get_block_oid(header, i);
    string dest_oid = get_block_oid(dest_header, i);
    map<uint64_t, uint64_t> m;
    map<uint64_t, uint64_t>::iterator iter;
    r = src_data_ctx.sparse_read(oid, m, bl, block_size, 0);
    if (r < 0 && r == -ENOENT)
      r = 0;
    if (r < 0)
      return r;


    for (iter = m.begin(); iter != m.end(); ++iter) {
      uint64_t extent_ofs = iter->first;
      size_t extent_len = iter->second;
      bufferlist wrbl;
      if (extent_ofs + extent_len > bl.length()) {
	lderr(cct) << "data error!" << dendl;
	return -EIO;
      }
      bl.copy(extent_ofs, extent_len, wrbl);
      r = dest_data_ctx.write(dest_oid, wrbl, extent_len, extent_ofs);
      if (r < 0)
	goto done;
    }
  }
  r = 0;

done:
  return r;
}

int snap_set(ImageCtx *ictx, const char *snap_name)
{
  ldout(ictx->cct, 20) << "snap_set " << ictx << " snap = " << (snap_name ? snap_name : "NULL") << dendl;

  int r = ictx_check(ictx);
  if (r < 0)
    return r;

  Mutex::Locker l(ictx->lock);
  if (snap_name)
    ictx->snap_set(snap_name);
  else
    ictx->snap_unset();

  ictx->data_ctx.snap_set_read(ictx->snapid);

  return 0;
}

int open_image(IoCtx& io_ctx, ImageCtx *ictx, const char *name, const char *snap_name)
{
  CephContext *cct = io_ctx.cct();
  string sn = snap_name ? snap_name : "NULL";
  ldout(cct, 20) << "open_image " << &io_ctx << " ictx =  " << ictx
	   << " name =  " << name << " snap_name = " << (snap_name ? snap_name : "NULL") << dendl;

  ictx->lock.Lock();
  int r = ictx_refresh(ictx, snap_name);
  ictx->lock.Unlock();
  if (r < 0)
    return r;

  WatchCtx *wctx = new WatchCtx(ictx);
  if (!wctx)
    return -ENOMEM;
  ictx->wctx = wctx;

  r = ictx->md_ctx.watch(ictx->md_oid(), 0, &(wctx->cookie), wctx);
  return r;
}

void close_image(ImageCtx *ictx)
{
  ldout(ictx->cct, 20) << "close_image " << ictx << dendl;
  ictx->lock.Lock();
  ictx->wctx->invalidate();
  ictx->md_ctx.unwatch(ictx->md_oid(), ictx->wctx->cookie);
  delete ictx->wctx;
  ictx->lock.Unlock();
  delete ictx;
}

int64_t read_iterate(ImageCtx *ictx, uint64_t off, size_t len,
		     int (*cb)(uint64_t, size_t, const char *, void *),
		     void *arg)
{
  ldout(ictx->cct, 20) << "read_iterate " << ictx << " off = " << off << " len = " << len << dendl;

  int r = ictx_check(ictx);
  if (r < 0)
    return r;

  r = check_io(ictx, off, len);
  if (r < 0)
    return r;

  int64_t ret;
  int64_t total_read = 0;
  ictx->lock.Lock();
  uint64_t start_block = get_block_num(ictx->header, off);
  uint64_t end_block = get_block_num(ictx->header, off + len);
  uint64_t block_size = get_block_size(ictx->header);
  ictx->lock.Unlock();
  uint64_t left = len;

  for (uint64_t i = start_block; i <= end_block; i++) {
    bufferlist bl;
    ictx->lock.Lock();
    string oid = get_block_oid(ictx->header, i);
    uint64_t block_ofs = get_block_ofs(ictx->header, off + total_read);
    ictx->lock.Unlock();
    uint64_t read_len = min(block_size - block_ofs, left);
    uint64_t block_read = 0;

    map<uint64_t, uint64_t> m;
    map<uint64_t, uint64_t>::iterator iter;
    uint64_t bl_ofs = 0;
    r = ictx->data_ctx.sparse_read(oid, m, bl, read_len, block_ofs);
    if (r < 0 && r == -ENOENT)
      r = 0;
    if (r < 0) {
      ret = r;
      goto done;
    }
    for (iter = m.begin(); iter != m.end(); ++iter) {
      uint64_t extent_ofs = iter->first;
      size_t extent_len = iter->second;
      ldout(ictx->cct, 20) << "extent_ofs=" << extent_ofs << " extent_len=" << extent_len << dendl;
      ldout(ictx->cct, 20) << "block_read=" << block_read << " total_read=" << total_read << " block_ofs=" << block_ofs << dendl;

      /* a hole? */
      if (extent_ofs - block_ofs > 0) {
        r = cb(total_read + block_read, extent_ofs - block_ofs, NULL, arg);
        if (r < 0)
          return r;
        block_read += extent_ofs - block_ofs;
      }

      if (bl_ofs + extent_len > bl.length())
        return -EIO;

      block_ofs = extent_ofs;

      /* data */
      r = cb(total_read + block_read, extent_len, bl.c_str() + bl_ofs, arg);
      if (r < 0)
        return r;
      bl_ofs += extent_len;
      block_ofs += extent_len;
      block_read += extent_len;
    }

    /* last hole */
    if (read_len - block_ofs) {
      r = cb(total_read + block_read, read_len - block_ofs, NULL, arg);
      if (r < 0)
        return r;
    }

    total_read += read_len;
    left -= read_len;
  }
  ret = total_read;
done:
  return ret;
}

static int simple_read_cb(uint64_t ofs, size_t len, const char *buf, void *arg)
{
  char *dest_buf = (char *)arg;
  if (buf)
    memcpy(dest_buf + ofs, buf, len);
  else
    memset(dest_buf + ofs, 0, len);

  return 0;
}


ssize_t read(ImageCtx *ictx, uint64_t ofs, size_t len, char *buf)
{
  return read_iterate(ictx, ofs, len, simple_read_cb, buf);
}

ssize_t write(ImageCtx *ictx, uint64_t off, size_t len, const char *buf)
{
  ldout(ictx->cct, 20) << "write " << ictx << " off = " << off << " len = " << len << dendl;

  if (!len)
    return 0;

  int r = ictx_check(ictx);
  if (r < 0)
    return r;

  r = check_io(ictx, off, len);
  if (r < 0)
    return r;

  size_t total_write = 0;
  ictx->lock.Lock();
  uint64_t start_block = get_block_num(ictx->header, off);
  uint64_t end_block = get_block_num(ictx->header, off + len - 1);
  uint64_t block_size = get_block_size(ictx->header);
  ictx->lock.Unlock();
  uint64_t left = len;

  for (uint64_t i = start_block; i <= end_block; i++) {
    bufferlist bl;
    ictx->lock.Lock();
    string oid = get_block_oid(ictx->header, i);
    uint64_t block_ofs = get_block_ofs(ictx->header, off + total_write);
    ictx->lock.Unlock();
    uint64_t write_len = min(block_size - block_ofs, left);
    bl.append(buf + total_write, write_len);
    r = ictx->data_ctx.write(oid, bl, write_len, block_ofs);
    if (r < 0)
      return r;
    if ((uint64_t)r != write_len)
      return -EIO;
    total_write += write_len;
    left -= write_len;
  }
  return total_write;
}

void AioBlockCompletion::complete(ssize_t r)
{
  ldout(cct, 10) << "AioBlockCompletion::complete()" << dendl;
  if ((r >= 0 || r == -ENOENT) && buf) { // this was a sparse_read operation
    map<uint64_t, uint64_t>::iterator iter;
    uint64_t bl_ofs = 0, buf_bl_pos = 0;
<<<<<<< HEAD
    ldout(cct, 10) << "ofs=" << ofs << " len=" << len << dendl;
=======
    dout(10) << "ofs=" << ofs << " len=" << len << dendl;
    uint64_t block_ofs = ofs;
>>>>>>> 7cef3923
    for (iter = m.begin(); iter != m.end(); ++iter) {
      uint64_t extent_ofs = iter->first;
      size_t extent_len = iter->second;

<<<<<<< HEAD
      ldout(cct, 10) << "extent_ofs=" << extent_ofs << " extent_len=" << extent_len << dendl;

      /* a hole? */
      if (extent_ofs - block_ofs > 0) {
	ldout(cct, 10) << "<1>zeroing " << buf_bl_pos << "~" << extent_ofs << dendl;
        ldout(cct, 10) << "buf=" << (void *)(buf + buf_bl_pos) << "~" << (void *)(buf + extent_ofs - ofs - 1) << dendl;
        memset(buf + buf_bl_pos, 0, extent_ofs - ofs);
=======
      dout(10) << "extent_ofs=" << extent_ofs << " extent_len=" << extent_len << dendl;
      dout(10) << "block_ofs=" << block_ofs << dendl;

      /* a hole? */
      if (extent_ofs - block_ofs > 0) {
	dout(10) << "<1>zeroing " << buf_bl_pos << "~" << extent_ofs << dendl;
        dout(10) << "buf=" << (void *)(buf + buf_bl_pos) << "~" << (void *)(buf + extent_ofs - ofs - 1) << dendl;
        memset(buf + buf_bl_pos, 0, extent_ofs - block_ofs);
>>>>>>> 7cef3923
      }

      if (bl_ofs + extent_len > len) {
        r = -EIO;
	break;
      }
      buf_bl_pos += extent_ofs - block_ofs;
      block_ofs = extent_ofs;

      /* data */
      ldout(cct, 10) << "<2>copying " << buf_bl_pos << "~" << extent_len << " from ofs=" << bl_ofs << dendl;
      ldout(cct, 10) << "buf=" << (void *)(buf + buf_bl_pos) << "~" << (void *)(buf + buf_bl_pos + extent_len -1) << dendl;
      memcpy(buf + buf_bl_pos, data_bl.c_str() + bl_ofs, extent_len);
      bl_ofs += extent_len;
      buf_bl_pos += extent_len;
      block_ofs += extent_len;
    }

    /* last hole */
    if (len - buf_bl_pos) {
      ldout(cct, 10) << "<3>zeroing " << buf_bl_pos << "~" << len - buf_bl_pos << dendl;
      ldout(cct, 10) << "buf=" << (void *)(buf + buf_bl_pos) << "~" << (void *)(buf + len -1) << dendl;
      memset(buf + buf_bl_pos, 0, len - buf_bl_pos);
    }

    r = len;
  }
  completion->complete_block(this, r);
}

void AioCompletion::complete_block(AioBlockCompletion *block_completion, ssize_t r)
{
  CephContext *cct = block_completion->cct;
  ldout(cct, 20) << "AioCompletion::complete_block() this=" 
	         << (void *)this << " complete_cb=" << (void *)complete_cb << dendl;
  lock.Lock();
  if (rval >= 0) {
    if (r < 0 && r != -EEXIST)
      rval = r;
    else if (r > 0)
      rval += r;
  }
  assert(pending_count);
  int count = --pending_count;
  if (!count) {
    complete();
  }
  put_unlock();
}

void rados_cb(rados_completion_t c, void *arg)
{
  AioBlockCompletion *block_completion = (AioBlockCompletion *)arg;
  block_completion->complete(rados_aio_get_return_value(c));
  delete block_completion;
}

int check_io(ImageCtx *ictx, uint64_t off, uint64_t len)
{
  ictx->lock.Lock();
  uint64_t image_size = ictx->header.image_size;
  ictx->lock.Unlock();

  if ((uint64_t)(off + len) > image_size)
    return -EINVAL;
  return 0;
}

int aio_write(ImageCtx *ictx, uint64_t off, size_t len, const char *buf,
			         AioCompletion *c)
{
  CephContext *cct = ictx->cct;
  ldout(cct, 20) << "aio_write " << ictx << " off = " << off << " len = " << len << dendl;

  if (!len)
    return 0;

  int r = ictx_check(ictx);
  if (r < 0)
    return r;

  size_t total_write = 0;
  ictx->lock.Lock();
  uint64_t start_block = get_block_num(ictx->header, off);
  uint64_t end_block = get_block_num(ictx->header, off + len - 1);
  uint64_t block_size = get_block_size(ictx->header);
  ictx->lock.Unlock();
  uint64_t left = len;

  r = check_io(ictx, off, len);
  if (r < 0)
    return r;

  c->get();
  for (uint64_t i = start_block; i <= end_block; i++) {
    bufferlist bl;
    ictx->lock.Lock();
    string oid = get_block_oid(ictx->header, i);
    uint64_t block_ofs = get_block_ofs(ictx->header, off + total_write);
    ictx->lock.Unlock();
    uint64_t write_len = min(block_size - block_ofs, left);
    bl.append(buf + total_write, write_len);
    AioBlockCompletion *block_completion = new AioBlockCompletion(cct, c, off, len, NULL);
    c->add_block_completion(block_completion);
    librados::AioCompletion *rados_completion =
      Rados::aio_create_completion(block_completion, NULL, rados_cb);
    r = ictx->data_ctx.aio_write(oid, rados_completion, bl, write_len, block_ofs);
    rados_completion->release();
    if (r < 0)
      goto done;
    total_write += write_len;
    left -= write_len;
  }
  r = 0;
done:
  c->finish_adding_completions();
  c->put();
  /* FIXME: cleanup all the allocated stuff */
  return r;
}

void rados_aio_sparse_read_cb(rados_completion_t c, void *arg)
{
  AioBlockCompletion *block_completion = (AioBlockCompletion *)arg;
  block_completion->complete(rados_aio_get_return_value(c));
  delete block_completion;
}

int aio_read(ImageCtx *ictx, uint64_t off, size_t len,
				char *buf,
                                AioCompletion *c)
{
  ldout(ictx->cct, 20) << "aio_read " << ictx << " off = " << off << " len = " << len << dendl;

  int r = ictx_check(ictx);
  if (r < 0)
    return r;

  r = check_io(ictx, off, len);
  if (r < 0)
    return r;

  int64_t ret;
  int total_read = 0;
  ictx->lock.Lock();
  uint64_t start_block = get_block_num(ictx->header, off);
  uint64_t end_block = get_block_num(ictx->header, off + len - 1);
  uint64_t block_size = get_block_size(ictx->header);
  ictx->lock.Unlock();
  uint64_t left = len;

  c->get();
  for (uint64_t i = start_block; i <= end_block; i++) {
    bufferlist bl;
    ictx->lock.Lock();
    string oid = get_block_oid(ictx->header, i);
    uint64_t block_ofs = get_block_ofs(ictx->header, off + total_read);
    ictx->lock.Unlock();
    uint64_t read_len = min(block_size - block_ofs, left);

    map<uint64_t,uint64_t> m;
    map<uint64_t,uint64_t>::iterator iter;

    AioBlockCompletion *block_completion =
	new AioBlockCompletion(ictx->cct, c, block_ofs, read_len, buf + total_read);
    c->add_block_completion(block_completion);

    librados::AioCompletion *rados_completion =
      Rados::aio_create_completion(block_completion, rados_aio_sparse_read_cb, rados_cb);
    r = ictx->data_ctx.aio_sparse_read(oid, rados_completion,
				       &block_completion->m, &block_completion->data_bl,
				       read_len, block_ofs);
    rados_completion->release();
    if (r < 0 && r == -ENOENT)
      r = 0;
    if (r < 0) {
      ret = r;
      goto done;
    }
    total_read += read_len;
    left -= read_len;
  }
  ret = total_read;
done:
  c->finish_adding_completions();
  c->put();
  return ret;
}

/*
   RBD
*/
RBD::RBD()
{
}

RBD::~RBD()
{
}

void RBD::version(int *major, int *minor, int *extra)
{
  rbd_version(major, minor, extra);
}

int RBD::open(IoCtx& io_ctx, Image& image, const char *name)
{
  return open(io_ctx, image, name, NULL);
}

int RBD::open(IoCtx& io_ctx, Image& image, const char *name, const char *snapname)
{
  ImageCtx *ictx = new ImageCtx(name, io_ctx);
  if (!ictx)
    return -ENOMEM;

  int r = librbd::open_image(io_ctx, ictx, name, snapname);
  if (r < 0)
    return r;

  image.ctx = (image_ctx_t) ictx;
  return 0;
}

int RBD::create(IoCtx& io_ctx, const char *name, uint64_t size, int *order)
{
  int r = librbd::create(io_ctx, name, size, order);
  return r;
}

int RBD::remove(IoCtx& io_ctx, const char *name)
{
  int r = librbd::remove(io_ctx, name);
  return r;
}

int RBD::list(IoCtx& io_ctx, std::vector<std::string>& names)
{
  int r = librbd::list(io_ctx, names);
  return r;
}

int RBD::copy(IoCtx& src_io_ctx, const char *srcname, IoCtx& dest_io_ctx, const char *destname)
{
  int r = librbd::copy(src_io_ctx, srcname, dest_io_ctx, destname);
  return r;
}

int RBD::rename(IoCtx& src_io_ctx, const char *srcname, const char *destname)
{
  int r = librbd::rename(src_io_ctx, srcname, destname);
  return r;
}

RBD::AioCompletion::AioCompletion(void *cb_arg, callback_t complete_cb)
{
  librbd::AioCompletion *c = librbd::aio_create_completion(cb_arg, complete_cb);
  pc = (void *)c;
  c->rbd_comp = this;
}

int RBD::AioCompletion::wait_for_complete()
{
  librbd::AioCompletion *c = (librbd::AioCompletion *)pc;
  return c->wait_for_complete();
}

ssize_t RBD::AioCompletion::get_return_value()
{
  librbd::AioCompletion *c = (librbd::AioCompletion *)pc;
  return c->get_return_value();
}

void RBD::AioCompletion::release()
{
  librbd::AioCompletion *c = (librbd::AioCompletion *)pc;
  c->release();
  delete this;
}

/*
  Image
*/

Image::Image() : ctx(NULL)
{
}

Image::~Image()
{
  if (ctx) {
    ImageCtx *ictx = (ImageCtx *)ctx;
    close_image(ictx);
  }
}

int Image::resize(uint64_t size)
{
  ImageCtx *ictx = (ImageCtx *)ctx;
  int r = librbd::resize(ictx, size);
  return r;
}

int Image::stat(image_info_t& info, size_t infosize)
{
  ImageCtx *ictx = (ImageCtx *)ctx;
  int r = librbd::info(ictx, info, infosize);
  return r;
}


int Image::snap_create(const char *snap_name)
{
  ImageCtx *ictx = (ImageCtx *)ctx;
  int r = librbd::snap_create(ictx, snap_name);
  return r;
}

int Image::snap_remove(const char *snap_name)
{
  ImageCtx *ictx = (ImageCtx *)ctx;
  int r = librbd::snap_remove(ictx, snap_name);
  return r;
}

int Image::snap_rollback(const char *snap_name)
{
  ImageCtx *ictx = (ImageCtx *)ctx;
  int r = librbd::snap_rollback(ictx, snap_name);
  return r;
}

int Image::snap_list(std::vector<librbd::snap_info_t>& snaps)
{
  ImageCtx *ictx = (ImageCtx *)ctx;
  return librbd::snap_list(ictx, snaps);
}

int Image::snap_set(const char *snap_name)
{
  ImageCtx *ictx = (ImageCtx *)ctx;
  return librbd::snap_set(ictx, snap_name);
}

ssize_t Image::read(uint64_t ofs, size_t len, bufferlist& bl)
{
  ImageCtx *ictx = (ImageCtx *)ctx;
  bufferptr ptr(len);
  bl.push_back(ptr);
  return librbd::read(ictx, ofs, len, bl.c_str());
}

int64_t Image::read_iterate(uint64_t ofs, size_t len,
			    int (*cb)(uint64_t, size_t, const char *, void *), void *arg)
{
  ImageCtx *ictx = (ImageCtx *)ctx;
  return librbd::read_iterate(ictx, ofs, len, cb, arg);
}

ssize_t Image::write(uint64_t ofs, size_t len, bufferlist& bl)
{
  ImageCtx *ictx = (ImageCtx *)ctx;
  if (bl.length() < len)
    return -EINVAL;
  return librbd::write(ictx, ofs, len, bl.c_str());
}

int Image::aio_write(uint64_t off, size_t len, bufferlist& bl, RBD::AioCompletion *c)
{
  ImageCtx *ictx = (ImageCtx *)ctx;
  if (bl.length() < len)
    return -EINVAL;
  return librbd::aio_write(ictx, off, len, bl.c_str(), (librbd::AioCompletion *)c->pc);
}

int Image::aio_read(uint64_t off, size_t len, bufferlist& bl, RBD::AioCompletion *c)
{
  ImageCtx *ictx = (ImageCtx *)ctx;
  bufferptr ptr(len);
  bl.push_back(ptr);
  ldout(ictx->cct, 10) << "Image::aio_read() buf=" << (void *)bl.c_str() << "~" << (void *)(bl.c_str() + len - 1) << dendl;
  return librbd::aio_read(ictx, off, len, bl.c_str(), (librbd::AioCompletion *)c->pc);
}

} // namespace librbd

extern "C" void rbd_version(int *major, int *minor, int *extra)
{
  if (major)
    *major = LIBRBD_VER_MAJOR;
  if (minor)
    *minor = LIBRBD_VER_MINOR;
  if (extra)
    *extra = LIBRBD_VER_EXTRA;
}

/* images */
extern "C" int rbd_list(rados_ioctx_t p, char *names, size_t *size)
{
  librados::IoCtx io_ctx;
  librados::IoCtx::from_rados_ioctx_t(p, io_ctx);
  std::vector<std::string> cpp_names;
  int r = librbd::list(io_ctx, cpp_names);
  if (r == -ENOENT)
    return 0;

  if (r < 0)
    return r;

  size_t expected_size = 0;

  for (size_t i = 0; i < cpp_names.size(); i++) {
    expected_size += cpp_names[i].size() + 1;
  }
  if (*size < expected_size) {
    *size = expected_size;
    return -ERANGE;
  }

  for (int i = 0; i < (int)cpp_names.size(); i++) {
    strcpy(names, cpp_names[i].c_str());
    names += strlen(names) + 1;
  }
  return (int)cpp_names.size();
}

extern "C" int rbd_create(rados_ioctx_t p, const char *name, uint64_t size, int *order)
{
  librados::IoCtx io_ctx;
  librados::IoCtx::from_rados_ioctx_t(p, io_ctx);
  return librbd::create(io_ctx, name, size, order);
}

extern "C" int rbd_remove(rados_ioctx_t p, const char *name)
{
  librados::IoCtx io_ctx;
  librados::IoCtx::from_rados_ioctx_t(p, io_ctx);
  return librbd::remove(io_ctx, name);
}

extern "C" int rbd_copy(rados_ioctx_t src_p, const char *srcname, rados_ioctx_t dest_p, const char *destname)
{
  librados::IoCtx src_io_ctx, dest_io_ctx;
  librados::IoCtx::from_rados_ioctx_t(src_p, src_io_ctx);
  librados::IoCtx::from_rados_ioctx_t(dest_p, dest_io_ctx);
  return librbd::copy(src_io_ctx, srcname, dest_io_ctx, destname);
}

extern "C" int rbd_rename(rados_ioctx_t src_p, const char *srcname, const char *destname)
{
  librados::IoCtx src_io_ctx;
  librados::IoCtx::from_rados_ioctx_t(src_p, src_io_ctx);
  return librbd::rename(src_io_ctx, srcname, destname);
}

extern "C" int rbd_open(rados_ioctx_t p, const char *name, rbd_image_t *image, const char *snap_name)
{
  librados::IoCtx io_ctx;
  librados::IoCtx::from_rados_ioctx_t(p, io_ctx);
  librbd::ImageCtx *ictx = new librbd::ImageCtx(name, io_ctx);
  if (!ictx)
    return -ENOMEM;
  int r = librbd::open_image(io_ctx, ictx, name, snap_name);
  *image = (rbd_image_t)ictx;
  return r;
}

extern "C" int rbd_close(rbd_image_t image)
{
  librbd::ImageCtx *ctx = (librbd::ImageCtx *)image;
  librbd::close_image(ctx);
  return 0; 
}

extern "C" int rbd_resize(rbd_image_t image, uint64_t size)
{
  librbd::ImageCtx *ictx = (librbd::ImageCtx *)image;
  return librbd::resize(ictx, size);
}

extern "C" int rbd_stat(rbd_image_t image, rbd_image_info_t *info, size_t infosize)
{
  librbd::ImageCtx *ictx = (librbd::ImageCtx *)image;
  return librbd::info(ictx, *info, infosize);
}

/* snapshots */
extern "C" int rbd_snap_create(rbd_image_t image, const char *snap_name)
{
  librbd::ImageCtx *ictx = (librbd::ImageCtx *)image;
  return librbd::snap_create(ictx, snap_name);
}

extern "C" int rbd_snap_remove(rbd_image_t image, const char *snap_name)
{
  librbd::ImageCtx *ictx = (librbd::ImageCtx *)image;
  return librbd::snap_remove(ictx, snap_name);
}

extern "C" int rbd_snap_rollback(rbd_image_t image, const char *snap_name)
{
  librbd::ImageCtx *ictx = (librbd::ImageCtx *)image;
  return librbd::snap_rollback(ictx, snap_name);
}

extern "C" int rbd_snap_list(rbd_image_t image, rbd_snap_info_t *snaps, int *max_snaps)
{
  std::vector<librbd::snap_info_t> cpp_snaps;
  librbd::ImageCtx *ictx = (librbd::ImageCtx *)image;
  int r = librbd::snap_list(ictx, cpp_snaps);
  if (r == -ENOENT)
    return 0;
  if (r < 0)
    return r;
  if (!max_snaps)
    return -EINVAL;
  if (*max_snaps < (int)cpp_snaps.size() + 1) {
    *max_snaps = (int)cpp_snaps.size() + 1;
    return -ERANGE;
  }

  int i;

  for (i = 0; i < (int)cpp_snaps.size(); i++) {
    snaps[i].id = cpp_snaps[i].id;
    snaps[i].size = cpp_snaps[i].size;
    snaps[i].name = strdup(cpp_snaps[i].name.c_str());
    if (!snaps[i].name) {
      for (int j = 0; j < i; j++)
	free((void *)snaps[j].name);
      return -ENOMEM;
    }
  }
  snaps[i].id = 0;
  snaps[i].size = 0;
  snaps[i].name = NULL;

  return (int)cpp_snaps.size();
}

extern "C" void rbd_snap_list_end(rbd_snap_info_t *snaps)
{
  while (snaps->name) {
    free((void *)snaps->name);
    snaps++;
  }
}

extern "C" int rbd_snap_set(rbd_image_t image, const char *snapname)
{
  librbd::ImageCtx *ictx = (librbd::ImageCtx *)image;
  return librbd::snap_set(ictx, snapname);
}

/* I/O */
extern "C" ssize_t rbd_read(rbd_image_t image, uint64_t ofs, size_t len, char *buf)
{
  librbd::ImageCtx *ictx = (librbd::ImageCtx *)image;
  return librbd::read(ictx, ofs, len, buf);
}

extern "C" int64_t rbd_read_iterate(rbd_image_t image, uint64_t ofs, size_t len,
				    int (*cb)(uint64_t, size_t, const char *, void *), void *arg)
{
  librbd::ImageCtx *ictx = (librbd::ImageCtx *)image;
  return librbd::read_iterate(ictx, ofs, len, cb, arg);
}

extern "C" ssize_t rbd_write(rbd_image_t image, uint64_t ofs, size_t len, const char *buf)
{
  librbd::ImageCtx *ictx = (librbd::ImageCtx *)image;
  return librbd::write(ictx, ofs, len, buf);
}

extern "C" int rbd_aio_create_completion(void *cb_arg, rbd_callback_t complete_cb, rbd_completion_t *c)
{
  librbd::RBD::AioCompletion *rbd_comp = new librbd::RBD::AioCompletion(cb_arg, complete_cb);
  *c = (rbd_completion_t) rbd_comp;
  return 0;
}

extern "C" int rbd_aio_write(rbd_image_t image, uint64_t off, size_t len, const char *buf, rbd_completion_t c)
{
  librbd::ImageCtx *ictx = (librbd::ImageCtx *)image;
  librbd::RBD::AioCompletion *comp = (librbd::RBD::AioCompletion *)c;
  return librbd::aio_write(ictx, off, len, buf, (librbd::AioCompletion *)comp->pc);
}

extern "C" int rbd_aio_read(rbd_image_t image, uint64_t off, size_t len, char *buf, rbd_completion_t c)
{
  librbd::ImageCtx *ictx = (librbd::ImageCtx *)image;
  librbd::RBD::AioCompletion *comp = (librbd::RBD::AioCompletion *)c;
  return librbd::aio_read(ictx, off, len, buf, (librbd::AioCompletion *)comp->pc);
}

extern "C" int rbd_aio_wait_for_complete(rbd_completion_t c)
{
  librbd::RBD::AioCompletion *comp = (librbd::RBD::AioCompletion *)c;
  return comp->wait_for_complete();
}

extern "C" ssize_t rbd_aio_get_return_value(rbd_completion_t c)
{
  librbd::RBD::AioCompletion *comp = (librbd::RBD::AioCompletion *)c;
  return comp->get_return_value();
}

extern "C" void rbd_aio_release(rbd_completion_t c)
{
  librbd::RBD::AioCompletion *comp = (librbd::RBD::AioCompletion *)c;
  comp->release();
}<|MERGE_RESOLUTION|>--- conflicted
+++ resolved
@@ -1261,34 +1261,20 @@
   if ((r >= 0 || r == -ENOENT) && buf) { // this was a sparse_read operation
     map<uint64_t, uint64_t>::iterator iter;
     uint64_t bl_ofs = 0, buf_bl_pos = 0;
-<<<<<<< HEAD
     ldout(cct, 10) << "ofs=" << ofs << " len=" << len << dendl;
-=======
-    dout(10) << "ofs=" << ofs << " len=" << len << dendl;
     uint64_t block_ofs = ofs;
->>>>>>> 7cef3923
     for (iter = m.begin(); iter != m.end(); ++iter) {
       uint64_t extent_ofs = iter->first;
       size_t extent_len = iter->second;
 
-<<<<<<< HEAD
       ldout(cct, 10) << "extent_ofs=" << extent_ofs << " extent_len=" << extent_len << dendl;
-
+      ldout(cct, 10) << "block_ofs=" << block_ofs << dendl;
+      
       /* a hole? */
       if (extent_ofs - block_ofs > 0) {
 	ldout(cct, 10) << "<1>zeroing " << buf_bl_pos << "~" << extent_ofs << dendl;
-        ldout(cct, 10) << "buf=" << (void *)(buf + buf_bl_pos) << "~" << (void *)(buf + extent_ofs - ofs - 1) << dendl;
-        memset(buf + buf_bl_pos, 0, extent_ofs - ofs);
-=======
-      dout(10) << "extent_ofs=" << extent_ofs << " extent_len=" << extent_len << dendl;
-      dout(10) << "block_ofs=" << block_ofs << dendl;
-
-      /* a hole? */
-      if (extent_ofs - block_ofs > 0) {
-	dout(10) << "<1>zeroing " << buf_bl_pos << "~" << extent_ofs << dendl;
-        dout(10) << "buf=" << (void *)(buf + buf_bl_pos) << "~" << (void *)(buf + extent_ofs - ofs - 1) << dendl;
+	ldout(cct, 10) << "buf=" << (void *)(buf + buf_bl_pos) << "~" << (void *)(buf + extent_ofs - ofs - 1) << dendl;
         memset(buf + buf_bl_pos, 0, extent_ofs - block_ofs);
->>>>>>> 7cef3923
       }
 
       if (bl_ofs + extent_len > len) {
